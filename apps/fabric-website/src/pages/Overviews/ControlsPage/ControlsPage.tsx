import * as React from 'react';
import { css, Link } from 'office-ui-fabric-react';
import { Page, PlatformContext, INavPage, IPageSectionProps, IPageProps } from '@uifabric/example-app-base/lib/index2';
import * as PageStyles from '@uifabric/example-app-base/lib/components/Page/Page.module.scss';
import { SiteDefinition } from '../../../SiteDefinition/index';
import { getSubTitle } from '../../../utilities/index';
import { ControlsPageProps } from './ControlsPage.doc';
import { Platforms } from '../../../interfaces/Platforms';

const ControlsPageBase: React.FunctionComponent<IPageProps<Platforms>> = props => {
  const { platform } = props;
  return (
    <Page
      {...props}
      title="Controls"
      platform={platform}
      subTitle={getSubTitle(platform)}
      otherSections={_otherSections(platform) as IPageSectionProps[]}
      showSideRail={false}
      {...ControlsPageProps[platform]}
    />
  );
};

function _otherSections(platform: Platforms): IPageSectionProps<Platforms>[] {
  const controls = SiteDefinition.pages.filter(page => page.title === 'Controls')[0].platforms;
  const platformControls: INavPage[] = controls[platform];

  if (platformControls) {
    let sections: IPageSectionProps<Platforms>[] = platformControls
      .filter(page => !page.isHiddenFromMainNav && page.isCategory)
      .map(
        category =>
          category.pages && {
            sectionName: category.title,
            content: (
              <ul className={PageStyles.uListFlex}>
                {category.pages.map(page => {
                  // If a page has sub-pages, it's considered a category and doesn't have its own URL.
                  // Get the URL from the first sub-page instead.
                  const url = page.url || (page.pages && page.pages[0] && page.pages[0].url);
                  return url ? (
                    <li key={url} className={css(PageStyles.uThird)}>
                      <Link href={url}>{page.title}</Link>
                    </li>
                  ) : null;
                })}
              </ul>
            ),
          },
      );

    _otherControlsRequestSections(platform) !== undefined && sections.push(_otherControlsRequestSections(platform));
    return sections;
  }
}

function _otherControlsRequestSections(platform: Platforms): IPageSectionProps<Platforms> {
  switch (platform) {
    case 'web':
      return {
        sectionName: "Need a control you don't see here?",
        content: require('!raw-loader!@uifabric/fabric-website/src/pages/Overviews/ControlsPage/docs/web/ControlsRequest.md') as string,
      };
    case 'ios':
      return {
        sectionName: "Need a control you don't see here?",
        content: require('!raw-loader!@uifabric/fabric-website/src/pages/Overviews/ControlsPage/docs/ios/ControlsRequest.md') as string,
      };
    case 'android':
      return {
        sectionName: "Need a control you don't see here?",
        content: require('!raw-loader!@uifabric/fabric-website/src/pages/Overviews/ControlsPage/docs/android/ControlsRequest.md') as string,
      };
    case 'mac':
      return {
<<<<<<< HEAD
        sectionName: 'Need a control Fluent UI macOS doesn’t have?',
=======
        sectionName: "Need a control you don't see here?",
>>>>>>> 029e567c
        content: require('!raw-loader!@uifabric/fabric-website/src/pages/Overviews/ControlsPage/docs/mac/ControlsRequest.md') as string,
      };
    case 'cross':
      return {
<<<<<<< HEAD
        sectionName: 'Need a control Fluent UI React Native doesn’t have?',
=======
        sectionName: "Need a control you don't see here?",
>>>>>>> 029e567c
        content: require('!raw-loader!@uifabric/fabric-website/src/pages/Overviews/ControlsPage/docs/cross/ControlsRequest.md') as string,
      };
  }
  return undefined;
}

export const ControlsPage: React.FunctionComponent<IPageProps<Platforms>> = (props: IPageProps<Platforms>) => (
  <PlatformContext.Consumer>
    {(platform: Platforms) => <ControlsPageBase platform={platform} {...props} />}
  </PlatformContext.Consumer>
);<|MERGE_RESOLUTION|>--- conflicted
+++ resolved
@@ -74,20 +74,12 @@
       };
     case 'mac':
       return {
-<<<<<<< HEAD
-        sectionName: 'Need a control Fluent UI macOS doesn’t have?',
-=======
         sectionName: "Need a control you don't see here?",
->>>>>>> 029e567c
         content: require('!raw-loader!@uifabric/fabric-website/src/pages/Overviews/ControlsPage/docs/mac/ControlsRequest.md') as string,
       };
     case 'cross':
       return {
-<<<<<<< HEAD
-        sectionName: 'Need a control Fluent UI React Native doesn’t have?',
-=======
         sectionName: "Need a control you don't see here?",
->>>>>>> 029e567c
         content: require('!raw-loader!@uifabric/fabric-website/src/pages/Overviews/ControlsPage/docs/cross/ControlsRequest.md') as string,
       };
   }
