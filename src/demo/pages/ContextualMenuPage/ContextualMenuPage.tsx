--- conflicted
+++ resolved
@@ -56,7 +56,6 @@
         }
         overview={
           <div>
-<<<<<<< HEAD
             <p>
               ContextualMenus are lists of commands that are based on the context of selection, mouse hover or keyboard focus. They are one of the most effective and highly used command surfaces, and can be used in a variety of places.
             </p>
@@ -86,9 +85,6 @@
               <li>Mix checks and icons.</li>
               <li>Create submenus of submenus.</li>
             </ul>
-=======
-            Contextual menus provide a menu for use in context menus and dropdowns.
->>>>>>> 1808bb87
           </div>
         }
         related={
