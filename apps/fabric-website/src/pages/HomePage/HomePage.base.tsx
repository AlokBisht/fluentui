--- conflicted
+++ resolved
@@ -147,18 +147,10 @@
           </div>
           <div className={this._classNames.oneFourth}>
             <p>
-<<<<<<< HEAD
-              A collection of UX frameworks for creating beatufiul, cross-platforms apps that share code, design, and
-              interaction behavior.
-            </p>
-            <p>Build for one platform or for all. Everything you need is here.</p>
-            <p>{this._renderLink('#/get-started', 'Get started', { isCTA: true, dark: false })}</p>
-=======
               A collection of UX frameworks for creating beautiful, cross-platform apps that share code, design, and
               interaction behavior.
             </p>
             <p>Build for one platform or for all. Everything you need is here.</p>
->>>>>>> 06c21b05
           </div>
         </div>
       </section>
@@ -231,8 +223,6 @@
                   Fluent UI React {reactPackageData.version}
                 </ActionButton>
               </li>
-<<<<<<< HEAD
-=======
             </ul>
           </div>
           <div className={classNames.card} style={{}}>
@@ -245,26 +235,10 @@
             <ul className={classNames.cardList}>
               <li className={classNames.cardListItem}>{this._renderLink('#/controls/windows', 'Controls')}</li>
               <li className={classNames.cardListItem}>{this._renderLink('#/get-started/windows', 'Get started')}</li>
->>>>>>> 06c21b05
             </ul>
           </div>
           <div className={classNames.card} style={{}}>
             <TitleStack>
-<<<<<<< HEAD
-              <Icon iconName="WindowsLogo-homePage" className={classNames.cardIcon} />
-              <MarkdownHeader as="h3" className={classNames.cardTitle}>
-                Windows
-              </MarkdownHeader>
-            </TitleStack>
-            <ul className={classNames.cardList}>
-              <li className={classNames.cardListItem}>{this._renderLink('#/controls/windows', 'Controls')}</li>
-              <li className={classNames.cardListItem}>{this._renderLink('#/get-started/windows', 'Get started')}</li>
-            </ul>
-          </div>
-          <div className={classNames.card} style={{}}>
-            <TitleStack>
-=======
->>>>>>> 06c21b05
               <Icon iconName="AppleLogo-homePage" className={classNames.cardIcon} />
               <MarkdownHeader as="h3" className={classNames.cardTitle}>
                 iOS
