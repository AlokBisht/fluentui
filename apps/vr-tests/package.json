{
  "name": "vr-tests",
  "description": "Visual Regression Tests for Office UI Fabric React",
  "version": "6.0.0",
  "private": true,
  "scripts": {
    "build": "node ../../scripts/just.js build-commonjs-only",
    "clean": "",
    "code-style": "node ../../scripts/just.js code-style",
    "screener": "screener-storybook --conf screener.config.js",
    "screener:local": "screener-storybook --conf screener.local.config.js --debug",
    "start": "start-storybook --port 5555"
  },
  "devDependencies": {
    "@storybook/addon-options": "=3.2.3",
    "@storybook/addons": "^3.0.0",
    "@storybook/channels": "^3.4.11",
    "@storybook/react": "^3.2.3",
    "@types/react": ">=16.8.0 <17.0.0",
    "@types/react-dom": ">=16.8.0 <17.0.0",
    "@types/storybook__react": "3.0.5",
    "@types/webpack-env": "1.13.9",
    "@uifabric/date-time": "6.1.1",
    "@uifabric/prettier-rules": "^1.0.2",
    "@uifabric/tslint-rules": "^1.0.2",
    "awesome-typescript-loader": "4.0.1",
    "awesome-typescript-loader": "^3.2.3",
    "babel-core": "^6.26.3",
    "babel-loader": "^7.1.5",
    "css-loader": "^0.28.7",
    "csstype": "2.6.3",
    "file-loader": "^0.11.1",
    "postcss-loader": "^2.0.9",
    "raw-loader": "^0.5.1",
    "screener-runner": "^0.10.15",
    "screener-storybook": "^0.16.8",
    "storybook-readme": "^3.3.0",
    "style-loader": "^0.21.0"
  },
  "dependencies": {
<<<<<<< HEAD
    "@uifabric/experiments": "^6.76.2",
    "@uifabric/legacy": "^6.164.5",
    "@uifabric/react-cards": "^0.3.1",
    "@uifabric/set-version": "^1.1.3",
    "office-ui-fabric-react": "^6.181.1",
    "react": ">=16.8.0 <17.0.0",
    "react-dom": ">=16.8.0 <17.0.0",
=======
    "@uifabric/experiments": "^6.76.4",
    "@uifabric/set-version": "^1.1.3",
    "office-ui-fabric-react": "^6.183.0",
    "react": "~16.6.3",
    "react-dom": "~16.6.3",
>>>>>>> cdf56dbe
    "tslib": "^1.7.1",
    "typescript": "3.3.3"
  },
  "disabledTasks": [
    "verify-api-extractor"
  ]
}<|MERGE_RESOLUTION|>--- conflicted
+++ resolved
@@ -38,21 +38,13 @@
     "style-loader": "^0.21.0"
   },
   "dependencies": {
-<<<<<<< HEAD
-    "@uifabric/experiments": "^6.76.2",
+    "@uifabric/experiments": "^6.76.4",
     "@uifabric/legacy": "^6.164.5",
     "@uifabric/react-cards": "^0.3.1",
     "@uifabric/set-version": "^1.1.3",
-    "office-ui-fabric-react": "^6.181.1",
+    "office-ui-fabric-react": "^6.183.0",
     "react": ">=16.8.0 <17.0.0",
     "react-dom": ">=16.8.0 <17.0.0",
-=======
-    "@uifabric/experiments": "^6.76.4",
-    "@uifabric/set-version": "^1.1.3",
-    "office-ui-fabric-react": "^6.183.0",
-    "react": "~16.6.3",
-    "react-dom": "~16.6.3",
->>>>>>> cdf56dbe
     "tslib": "^1.7.1",
     "typescript": "3.3.3"
   },
