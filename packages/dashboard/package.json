--- conflicted
+++ resolved
@@ -32,15 +32,9 @@
     "css-loader": "^0.28.7",
     "enzyme": "^3.4.1",
     "enzyme-adapter-react-16": "^1.2.0",
-<<<<<<< HEAD
     "react": ">=16.8.0 <17.0.0",
     "react-draggable": "^3.0.5",
     "react-dom": ">=16.8.0 <17.0.0",
-=======
-    "react": "~16.6.3",
-    "react-draggable": "^3.0.5",
-    "react-dom": "~16.6.3",
->>>>>>> ee9b6edf
     "react-test-renderer": "^16.3.0",
     "stickyfilljs": "^2.1.0",
     "style-loader": "^0.21.0"
