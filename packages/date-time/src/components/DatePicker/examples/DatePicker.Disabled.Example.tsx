--- conflicted
+++ resolved
@@ -1,9 +1,5 @@
 import * as React from 'react';
-<<<<<<< HEAD
-import { DatePicker, DayOfWeek, IDatePickerStrings } from '@uifabric/date-time/lib/DatePicker';
-=======
 import { DatePicker, DayOfWeek, IDatePickerStrings } from '@uifabric/date-time';
->>>>>>> 6516eaf8
 import './DatePicker.Examples.scss';
 
 const DayPickerStrings: IDatePickerStrings = {
