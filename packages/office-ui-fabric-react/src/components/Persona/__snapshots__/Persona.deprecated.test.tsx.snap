--- conflicted
+++ resolved
@@ -31,12 +31,9 @@
       & .contextualHost {
         display: none;
       }
-<<<<<<< HEAD
       & .ms-Persona-primaryText {
         color: #201f1e;
       }
-=======
->>>>>>> bcff13c6
 >
   <div
     className=
@@ -238,12 +235,9 @@
       & .contextualHost {
         display: none;
       }
-<<<<<<< HEAD
       & .ms-Persona-primaryText {
         color: #201f1e;
       }
-=======
->>>>>>> bcff13c6
 >
   <div
     className=
@@ -421,12 +415,9 @@
       & .contextualHost {
         display: none;
       }
-<<<<<<< HEAD
       & .ms-Persona-primaryText {
         color: #201f1e;
       }
-=======
->>>>>>> bcff13c6
 >
   <div
     className=
