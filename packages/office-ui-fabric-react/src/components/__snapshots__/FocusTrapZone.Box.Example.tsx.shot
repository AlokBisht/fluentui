// Jest Snapshot v1, https://goo.gl/fbAQLP

exports[`Component Examples renders FocusTrapZone.Box.Example.tsx correctly 1`] = `
<div>
  <div
    className=
        ms-Stack
        {
<<<<<<< HEAD
          -moz-osx-font-smoothing: grayscale;
          -webkit-font-smoothing: antialiased;
          background-color: #ffffff;
          border-radius: 2px;
          border: 1px solid #8a8886;
          box-sizing: border-box;
          color: #323130;
          cursor: pointer;
          display: inline-block;
          font-family: 'Segoe UI', 'Segoe UI Web (West European)', 'Segoe UI', -apple-system, BlinkMacSystemFont, 'Roboto', 'Helvetica Neue', sans-serif;
          font-size: 14px;
          font-weight: 400;
          height: 32px;
          min-width: 80px;
          outline: transparent;
          padding-bottom: 0;
          padding-left: 16px;
          padding-right: 16px;
          padding-top: 0;
          position: relative;
          text-align: center;
          text-decoration: none;
          user-select: none;
          vertical-align: top;
=======
          align-items: flex-start;
          border: 2px solid transparent;
          box-sizing: border-box;
          display: flex;
          flex-direction: column;
          flex-wrap: nowrap;
          height: auto;
          padding-bottom: 10px;
          padding-left: 10px;
          padding-right: 10px;
          padding-top: 10px;
          width: auto;
>>>>>>> ee9b6edf
        }
        & > * {
          text-overflow: ellipsis;
        }
<<<<<<< HEAD
        .ms-Fabric--isFocusVisible &:focus:after {
          border: 1px solid transparent;
          bottom: 2px;
          content: "";
          left: 2px;
          outline: 1px solid #605e5c;
          position: absolute;
          right: 2px;
          top: 2px;
          z-index: 1;
=======
        & > *:not(:first-child) {
          margin-top: 15px;
>>>>>>> ee9b6edf
        }
        & > *:not(.ms-StackItem) {
          flex-shrink: 1;
        }
<<<<<<< HEAD
        &:active > * {
          left: 0px;
          position: relative;
          top: 0px;
        }
        &:hover {
          background-color: #f3f2f1;
          color: #201f1e;
        }
        @media screen and (-ms-high-contrast: active){&:hover {
          border-color: Highlight;
          color: Highlight;
        }
        &:active {
          background-color: #edebe9;
          color: #201f1e;
        }
    data-is-focusable={true}
    onClick={[Function]}
    onKeyDown={[Function]}
    onKeyPress={[Function]}
    onKeyUp={[Function]}
    onMouseDown={[Function]}
    onMouseUp={[Function]}
    type="button"
=======
>>>>>>> ee9b6edf
  >
    <div
      className=
          ms-Toggle
          is-enabled
          {
            -moz-osx-font-smoothing: grayscale;
            -webkit-font-smoothing: antialiased;
            font-family: 'Segoe UI', 'Segoe UI Web (West European)', 'Segoe UI', -apple-system, BlinkMacSystemFont, 'Roboto', 'Helvetica Neue', sans-serif;
            font-size: 14px;
            font-weight: 400;
            margin-bottom: 8px;
          }
    >
      <label
        className=
            ms-Label
            ms-Toggle-label
            {
              -moz-osx-font-smoothing: grayscale;
              -webkit-font-smoothing: antialiased;
              box-shadow: none;
              box-sizing: border-box;
              color: #333333;
              display: block;
              font-family: 'Segoe UI', 'Segoe UI Web (West European)', 'Segoe UI', -apple-system, BlinkMacSystemFont, 'Roboto', 'Helvetica Neue', sans-serif;
              font-size: 14px;
              font-weight: 400;
              margin-bottom: 0px;
              margin-left: 0px;
              margin-right: 0px;
              margin-top: 0px;
              overflow-wrap: break-word;
              padding-bottom: 5px;
              padding-left: 0;
              padding-right: 0;
              padding-top: 5px;
              word-wrap: break-word;
            }
        htmlFor="Toggle0"
      >
        Use trap zone
      </label>
      <div
        className=
            ms-Toggle-innerContainer
            {
              display: inline-flex;
              position: relative;
            }
      >
        <button
          aria-checked={false}
          checked={false}
          className=
              ms-Toggle-background
              {
                align-items: center;
                background: #ffffff;
                border-color: #666666;
                border-radius: 1em;
                border-style: solid;
                border-width: 1px;
                box-sizing: border-box;
                cursor: pointer;
                display: flex;
                font-size: 20px;
                height: 1em;
                outline: transparent;
                padding-bottom: 0;
                padding-left: .2em;
                padding-right: .2em;
                padding-top: 0;
                position: relative;
                transition: all 0.1s ease;
                width: 2.2em;
              }
              &::-moz-focus-inner {
                border: 0;
              }
              .ms-Fabric--isFocusVisible &:focus:after {
                border: 1px solid #ffffff;
                bottom: -2px;
                content: "";
                left: -2px;
                outline: 1px solid #666666;
                position: absolute;
                right: -2px;
                top: -2px;
                z-index: 1;
              }
              &:hover {
                border-color: #333333;
              }
              @media screen and (-ms-high-contrast: active){&:hover .ms-Toggle-thumb {
                border-color: Highlight;
              }
              @media screen and (-ms-high-contrast: active){&:hover {
                border-color: Highlight;
              }
          data-is-focusable={true}
          id="Toggle0"
          onChange={[Function]}
          onClick={[Function]}
          role="switch"
          type="button"
        >
<<<<<<< HEAD
          <label
            className=
                ms-Label
                {
                  -moz-osx-font-smoothing: grayscale;
                  -webkit-font-smoothing: antialiased;
                  box-shadow: none;
                  box-sizing: border-box;
                  color: #323130;
                  display: block;
                  font-family: 'Segoe UI', 'Segoe UI Web (West European)', 'Segoe UI', -apple-system, BlinkMacSystemFont, 'Roboto', 'Helvetica Neue', sans-serif;
                  font-size: 14px;
                  font-weight: 600;
                  margin-bottom: 0px;
                  margin-left: 0px;
                  margin-right: 0px;
                  margin-top: 0px;
                  overflow-wrap: break-word;
                  padding-bottom: 5px;
                  padding-left: 0;
                  padding-right: 0;
                  padding-top: 5px;
                  word-wrap: break-word;
                }
            htmlFor="TextField3"
          >
            Default TextField
          </label>
=======
>>>>>>> ee9b6edf
          <div
            className=
                ms-Toggle-thumb
                {
<<<<<<< HEAD
                  align-items: stretch;
                  background: #ffffff;
                  border-radius: 2px;
                  border: 1px solid #a19f9d;
                  box-shadow: none;
                  box-sizing: border-box;
                  cursor: text;
                  display: flex;
                  flex-direction: row;
                  height: 32px;
                  margin-bottom: 0px;
                  margin-left: 0px;
                  margin-right: 0px;
                  margin-top: 0px;
                  padding-bottom: 0px;
                  padding-left: 0px;
                  padding-right: 0px;
                  padding-top: 0px;
                  position: relative;
                }
                &:hover {
                  border-color: #323130;
                }
                @media screen and (-ms-high-contrast: active){&:hover {
                  border-color: Highlight;
                }
          >
            <input
              aria-invalid={false}
              className=
                  ms-TextField-field
                  {
                    -moz-osx-font-smoothing: grayscale;
                    -webkit-font-smoothing: antialiased;
                    background-color: transparent;
                    background: none;
                    border-radius: 0px;
                    border: none;
                    box-shadow: none;
                    box-sizing: border-box;
                    color: #323130;
                    font-family: 'Segoe UI', 'Segoe UI Web (West European)', 'Segoe UI', -apple-system, BlinkMacSystemFont, 'Roboto', 'Helvetica Neue', sans-serif;
                    font-size: 14px;
                    font-weight: 400;
                    margin-bottom: 0px;
                    margin-left: 0px;
                    margin-right: 0px;
                    margin-top: 0px;
                    min-width: 0px;
                    outline: 0px;
                    padding-bottom: 0;
                    padding-left: 8px;
                    padding-right: 8px;
                    padding-top: 0;
                    text-overflow: ellipsis;
                    width: 100%;
                  }
                  &:active, &:focus, &:hover {
                    outline: 0px;
                  }
                  &::-ms-clear {
                    display: none;
                  }
                  &::placeholder {
                    -moz-osx-font-smoothing: grayscale;
                    -webkit-font-smoothing: antialiased;
                    color: #605e5c;
                    font-family: 'Segoe UI', 'Segoe UI Web (West European)', 'Segoe UI', -apple-system, BlinkMacSystemFont, 'Roboto', 'Helvetica Neue', sans-serif;
                    font-size: 14px;
                    font-weight: 400;
                    opacity: 1;
                  }
                  &:-ms-input-placeholder {
                    -moz-osx-font-smoothing: grayscale;
                    -webkit-font-smoothing: antialiased;
                    color: #605e5c;
                    font-family: 'Segoe UI', 'Segoe UI Web (West European)', 'Segoe UI', -apple-system, BlinkMacSystemFont, 'Roboto', 'Helvetica Neue', sans-serif;
                    font-size: 14px;
                    font-weight: 400;
                    opacity: 1;
                  }
              id="TextField3"
              onBlur={[Function]}
              onChange={[Function]}
              onFocus={[Function]}
              onInput={[Function]}
              placeholder="Input inside Focus Trap Zone"
              type="text"
              value=""
            />
          </div>
        </div>
      </div>
      <button
        className=
            ms-Link
            {
              -moz-osx-font-smoothing: grayscale;
              -webkit-font-smoothing: antialiased;
              background-color: transparent;
              background: none;
              border-bottom: 1px solid transparent;
              border: none;
              color: #0078d4;
              cursor: pointer;
              display: inline;
              font-family: 'Segoe UI', 'Segoe UI Web (West European)', 'Segoe UI', -apple-system, BlinkMacSystemFont, 'Roboto', 'Helvetica Neue', sans-serif;
              font-size: inherit;
              font-weight: inherit;
              margin-bottom: 0px;
              margin-left: 0px;
              margin-right: 0px;
              margin-top: 0px;
              outline: none;
              overflow: inherit;
              padding-bottom: 0px;
              padding-left: 0px;
              padding-right: 0px;
              padding-top: 0px;
              text-align: left;
              text-overflow: inherit;
              user-select: text;
            }
            .ms-Fabric--isFocusVisible &:focus {
              box-shadow: 0 0 0 1px #605e5c inset;
            }
            @media screen and (-ms-high-contrast: active){.ms-Fabric--isFocusVisible &:focus {
              outline: 1px solid WindowText;
            }
            @media screen and (-ms-high-contrast: active){& {
              border-bottom: none;
            }
            @media screen and (-ms-high-contrast: white-on-black){& {
              color: #FFFF00;
            }
            @media screen and (-ms-high-contrast: black-on-white){& {
              color: #00009F;
            }
            &:active, &:hover, &:active:hover {
              color: #004578;
              text-decoration: underline;
            }
            &:focus {
              color: #0078d4;
            }
        onClick={[Function]}
        type="button"
      >
        Hyperlink inside FocusTrapZone
      </button>
      <br />
      <br />
=======
                  background-color: #333333;
                  border-color: transparent;
                  border-radius: .5em;
                  border-style: solid;
                  border-width: .28em;
                  box-sizing: border-box;
                  height: .5em;
                  transition: all 0.1s ease;
                  width: .5em;
                }
          />
        </button>
        <label
          className=
              ms-Label
              ms-Toggle-stateText
              {
                -moz-osx-font-smoothing: grayscale;
                -webkit-font-smoothing: antialiased;
                box-shadow: none;
                box-sizing: border-box;
                color: #333333;
                display: block;
                font-family: 'Segoe UI', 'Segoe UI Web (West European)', 'Segoe UI', -apple-system, BlinkMacSystemFont, 'Roboto', 'Helvetica Neue', sans-serif;
                font-size: 14px;
                font-weight: 400;
                margin-bottom: 0px;
                margin-left: 0px;
                margin-right: 0px;
                margin-top: 0px;
                overflow-wrap: break-word;
                padding-bottom: 5px;
                padding-left: 0;
                padding-right: 0;
                padding-top: 5px;
                word-wrap: break-word;
              }
              && {
                margin-bottom: 0;
                margin-left: 8px;
                margin-right: 8px;
                margin-top: 0;
                padding-bottom: 0;
                padding-left: 0;
                padding-right: 0;
                padding-top: 0;
                user-select: none;
              }
        >
          Off
        </label>
      </div>
    </div>
    <div
      className=
          ms-TextField
          {
            -moz-osx-font-smoothing: grayscale;
            -webkit-font-smoothing: antialiased;
            box-shadow: none;
            box-sizing: border-box;
            font-family: 'Segoe UI', 'Segoe UI Web (West European)', 'Segoe UI', -apple-system, BlinkMacSystemFont, 'Roboto', 'Helvetica Neue', sans-serif;
            font-size: 14px;
            font-weight: 400;
            margin-bottom: 0px;
            margin-left: 0px;
            margin-right: 0px;
            margin-top: 0px;
            padding-bottom: 0px;
            padding-left: 0px;
            padding-right: 0px;
            padding-top: 0px;
            position: relative;
            width: 300px;
          }
    >
>>>>>>> ee9b6edf
      <div
        className=
            ms-TextField-wrapper

      >
        <label
          className=
              ms-Label
              {
                -moz-osx-font-smoothing: grayscale;
                -webkit-font-smoothing: antialiased;
                box-shadow: none;
                box-sizing: border-box;
                color: #323130;
                display: block;
                font-family: 'Segoe UI', 'Segoe UI Web (West European)', 'Segoe UI', -apple-system, BlinkMacSystemFont, 'Roboto', 'Helvetica Neue', sans-serif;
                font-size: 14px;
                font-weight: 600;
                margin-bottom: 0px;
                margin-left: 0px;
                margin-right: 0px;
                margin-top: 0px;
                overflow-wrap: break-word;
                padding-bottom: 5px;
                padding-left: 0;
                padding-right: 0;
                padding-top: 5px;
                word-wrap: break-word;
              }
          htmlFor="TextField1"
        >
          Input inside trap zone
        </label>
        <div
          className=
              ms-TextField-fieldGroup
              {
                align-items: stretch;
                background: #ffffff;
                border: 1px solid #a6a6a6;
                box-shadow: none;
                box-sizing: border-box;
                cursor: text;
                display: flex;
                flex-direction: row;
                height: 32px;
                margin-bottom: 0px;
                margin-left: 0px;
                margin-right: 0px;
                margin-top: 0px;
                padding-bottom: 0px;
                padding-left: 0px;
                padding-right: 0px;
                padding-top: 0px;
                position: relative;
              }
              &:hover {
                border-color: #333333;
              }
              @media screen and (-ms-high-contrast: active){&:hover {
                border-color: Highlight;
              }
        >
<<<<<<< HEAD
          <button
            aria-checked={false}
            checked={false}
            className=
                ms-Toggle-background
                {
                  align-items: center;
                  background: #ffffff;
                  border-radius: 10px;
                  border: 1px solid #605e5c;
                  box-sizing: border-box;
                  cursor: pointer;
                  display: flex;
                  font-size: 20px;
                  height: 20px;
                  outline: transparent;
                  padding-bottom: 0;
                  padding-left: 3px;
                  padding-right: 3px;
                  padding-top: 0;
                  position: relative;
                  transition: all 0.1s ease;
                  width: 40px;
                }
                &::-moz-focus-inner {
                  border: 0;
                }
                .ms-Fabric--isFocusVisible &:focus:after {
                  border: 1px solid #ffffff;
                  bottom: -2px;
                  content: "";
                  left: -2px;
                  outline: 1px solid #605e5c;
                  position: absolute;
                  right: -2px;
                  top: -2px;
                  z-index: 1;
                }
                &:hover {
                  border-color: #323130;
                }
                &:hover .ms-Toggle-thumb {
                  background-color: #201f1e;
                }
                @media screen and (-ms-high-contrast: active){&:hover .ms-Toggle-thumb {
                  border-color: Highlight;
                }
                @media screen and (-ms-high-contrast: active){&:hover {
                  border-color: Highlight;
                }
            data-is-focusable={true}
            id="Toggle5"
            onChange={[Function]}
            onClick={[Function]}
            role="switch"
            type="button"
          >
            <div
              className=
                  ms-Toggle-thumb
                  {
                    background-color: #605e5c;
                    border-color: transparent;
                    border-radius: 50%;
                    border-style: solid;
                    border-width: .28em;
                    box-sizing: border-box;
                    height: 12px;
                    transition: all 0.1s ease;
                    width: 12px;
                  }
            />
          </button>
          <label
=======
          <input
            aria-invalid={false}
>>>>>>> ee9b6edf
            className=
                ms-TextField-field
                {
                  -moz-osx-font-smoothing: grayscale;
                  -webkit-font-smoothing: antialiased;
                  background-color: transparent;
                  background: none;
                  border-radius: 0px;
                  border: none;
                  box-shadow: none;
                  box-sizing: border-box;
<<<<<<< HEAD
                  color: #323130;
                  display: block;
=======
                  color: #333333;
>>>>>>> ee9b6edf
                  font-family: 'Segoe UI', 'Segoe UI Web (West European)', 'Segoe UI', -apple-system, BlinkMacSystemFont, 'Roboto', 'Helvetica Neue', sans-serif;
                  font-size: 14px;
                  font-weight: 600;
                  margin-bottom: 0px;
                  margin-left: 0px;
                  margin-right: 0px;
                  margin-top: 0px;
<<<<<<< HEAD
                  overflow-wrap: break-word;
                  padding-bottom: 5px;
                  padding-left: 0;
                  padding-right: 0;
                  padding-top: 5px;
                  word-wrap: break-word;
                }
                && {
                  font-weight: 400;
                  margin-bottom: 0;
                  margin-left: 8px;
                  margin-right: 8px;
                  margin-top: 0;
=======
                  min-width: 0px;
                  outline: 0px;
>>>>>>> ee9b6edf
                  padding-bottom: 0;
                  padding-left: 12px;
                  padding-right: 12px;
                  padding-top: 0;
                  text-overflow: ellipsis;
                  width: 100%;
                }
                &:active, &:focus, &:hover {
                  outline: 0px;
                }
                &::-ms-clear {
                  display: none;
                }
                &::placeholder {
                  -moz-osx-font-smoothing: grayscale;
                  -webkit-font-smoothing: antialiased;
                  color: #666666;
                  font-family: 'Segoe UI', 'Segoe UI Web (West European)', 'Segoe UI', -apple-system, BlinkMacSystemFont, 'Roboto', 'Helvetica Neue', sans-serif;
                  font-size: 14px;
                  font-weight: 400;
                  opacity: 1;
                }
                &:-ms-input-placeholder {
                  -moz-osx-font-smoothing: grayscale;
                  -webkit-font-smoothing: antialiased;
                  color: #666666;
                  font-family: 'Segoe UI', 'Segoe UI Web (West European)', 'Segoe UI', -apple-system, BlinkMacSystemFont, 'Roboto', 'Helvetica Neue', sans-serif;
                  font-size: 14px;
                  font-weight: 400;
                  opacity: 1;
                }
            id="TextField1"
            onBlur={[Function]}
            onChange={[Function]}
            onFocus={[Function]}
            onInput={[Function]}
            type="text"
            value=""
          />
        </div>
      </div>
    </div>
    <a
      className=
          ms-Link
          {
            -moz-osx-font-smoothing: grayscale;
            -webkit-font-smoothing: antialiased;
            color: #0078d4;
            font-family: 'Segoe UI', 'Segoe UI Web (West European)', 'Segoe UI', -apple-system, BlinkMacSystemFont, 'Roboto', 'Helvetica Neue', sans-serif;
            font-size: inherit;
            font-weight: inherit;
            outline: none;
            text-decoration: none;
          }
          .ms-Fabric--isFocusVisible &:focus {
            box-shadow: 0 0 0 1px #666666 inset;
          }
          @media screen and (-ms-high-contrast: active){.ms-Fabric--isFocusVisible &:focus {
            outline: 1px solid WindowText;
          }
          @media screen and (-ms-high-contrast: active){& {
            border-bottom: none;
          }
          &:active, &:hover, &:active:hover {
            color: #004578;
          }
          @media screen and (-ms-high-contrast: active){&:active, &:hover, &:active:hover {
            text-decoration: underline;
          }
          &:focus {
            color: #0078d4;
          }
      href="https://bing.com"
      onClick={[Function]}
    >
      Hyperlink inside trap zone
    </a>
  </div>
</div>
`;<|MERGE_RESOLUTION|>--- conflicted
+++ resolved
@@ -6,32 +6,6 @@
     className=
         ms-Stack
         {
-<<<<<<< HEAD
-          -moz-osx-font-smoothing: grayscale;
-          -webkit-font-smoothing: antialiased;
-          background-color: #ffffff;
-          border-radius: 2px;
-          border: 1px solid #8a8886;
-          box-sizing: border-box;
-          color: #323130;
-          cursor: pointer;
-          display: inline-block;
-          font-family: 'Segoe UI', 'Segoe UI Web (West European)', 'Segoe UI', -apple-system, BlinkMacSystemFont, 'Roboto', 'Helvetica Neue', sans-serif;
-          font-size: 14px;
-          font-weight: 400;
-          height: 32px;
-          min-width: 80px;
-          outline: transparent;
-          padding-bottom: 0;
-          padding-left: 16px;
-          padding-right: 16px;
-          padding-top: 0;
-          position: relative;
-          text-align: center;
-          text-decoration: none;
-          user-select: none;
-          vertical-align: top;
-=======
           align-items: flex-start;
           border: 2px solid transparent;
           box-sizing: border-box;
@@ -44,58 +18,16 @@
           padding-right: 10px;
           padding-top: 10px;
           width: auto;
->>>>>>> ee9b6edf
         }
         & > * {
           text-overflow: ellipsis;
         }
-<<<<<<< HEAD
-        .ms-Fabric--isFocusVisible &:focus:after {
-          border: 1px solid transparent;
-          bottom: 2px;
-          content: "";
-          left: 2px;
-          outline: 1px solid #605e5c;
-          position: absolute;
-          right: 2px;
-          top: 2px;
-          z-index: 1;
-=======
         & > *:not(:first-child) {
           margin-top: 15px;
->>>>>>> ee9b6edf
         }
         & > *:not(.ms-StackItem) {
           flex-shrink: 1;
         }
-<<<<<<< HEAD
-        &:active > * {
-          left: 0px;
-          position: relative;
-          top: 0px;
-        }
-        &:hover {
-          background-color: #f3f2f1;
-          color: #201f1e;
-        }
-        @media screen and (-ms-high-contrast: active){&:hover {
-          border-color: Highlight;
-          color: Highlight;
-        }
-        &:active {
-          background-color: #edebe9;
-          color: #201f1e;
-        }
-    data-is-focusable={true}
-    onClick={[Function]}
-    onKeyDown={[Function]}
-    onKeyPress={[Function]}
-    onKeyUp={[Function]}
-    onMouseDown={[Function]}
-    onMouseUp={[Function]}
-    type="button"
-=======
->>>>>>> ee9b6edf
   >
     <div
       className=
@@ -119,11 +51,11 @@
               -webkit-font-smoothing: antialiased;
               box-shadow: none;
               box-sizing: border-box;
-              color: #333333;
+              color: #323130;
               display: block;
               font-family: 'Segoe UI', 'Segoe UI Web (West European)', 'Segoe UI', -apple-system, BlinkMacSystemFont, 'Roboto', 'Helvetica Neue', sans-serif;
               font-size: 14px;
-              font-weight: 400;
+              font-weight: 600;
               margin-bottom: 0px;
               margin-left: 0px;
               margin-right: 0px;
@@ -155,23 +87,21 @@
               {
                 align-items: center;
                 background: #ffffff;
-                border-color: #666666;
-                border-radius: 1em;
-                border-style: solid;
-                border-width: 1px;
+                border-radius: 10px;
+                border: 1px solid #605e5c;
                 box-sizing: border-box;
                 cursor: pointer;
                 display: flex;
                 font-size: 20px;
-                height: 1em;
+                height: 20px;
                 outline: transparent;
                 padding-bottom: 0;
-                padding-left: .2em;
-                padding-right: .2em;
+                padding-left: 3px;
+                padding-right: 3px;
                 padding-top: 0;
                 position: relative;
                 transition: all 0.1s ease;
-                width: 2.2em;
+                width: 40px;
               }
               &::-moz-focus-inner {
                 border: 0;
@@ -181,14 +111,17 @@
                 bottom: -2px;
                 content: "";
                 left: -2px;
-                outline: 1px solid #666666;
+                outline: 1px solid #605e5c;
                 position: absolute;
                 right: -2px;
                 top: -2px;
                 z-index: 1;
               }
               &:hover {
-                border-color: #333333;
+                border-color: #323130;
+              }
+              &:hover .ms-Toggle-thumb {
+                background-color: #201f1e;
               }
               @media screen and (-ms-high-contrast: active){&:hover .ms-Toggle-thumb {
                 border-color: Highlight;
@@ -203,204 +136,19 @@
           role="switch"
           type="button"
         >
-<<<<<<< HEAD
-          <label
-            className=
-                ms-Label
-                {
-                  -moz-osx-font-smoothing: grayscale;
-                  -webkit-font-smoothing: antialiased;
-                  box-shadow: none;
-                  box-sizing: border-box;
-                  color: #323130;
-                  display: block;
-                  font-family: 'Segoe UI', 'Segoe UI Web (West European)', 'Segoe UI', -apple-system, BlinkMacSystemFont, 'Roboto', 'Helvetica Neue', sans-serif;
-                  font-size: 14px;
-                  font-weight: 600;
-                  margin-bottom: 0px;
-                  margin-left: 0px;
-                  margin-right: 0px;
-                  margin-top: 0px;
-                  overflow-wrap: break-word;
-                  padding-bottom: 5px;
-                  padding-left: 0;
-                  padding-right: 0;
-                  padding-top: 5px;
-                  word-wrap: break-word;
-                }
-            htmlFor="TextField3"
-          >
-            Default TextField
-          </label>
-=======
->>>>>>> ee9b6edf
           <div
             className=
                 ms-Toggle-thumb
                 {
-<<<<<<< HEAD
-                  align-items: stretch;
-                  background: #ffffff;
-                  border-radius: 2px;
-                  border: 1px solid #a19f9d;
-                  box-shadow: none;
-                  box-sizing: border-box;
-                  cursor: text;
-                  display: flex;
-                  flex-direction: row;
-                  height: 32px;
-                  margin-bottom: 0px;
-                  margin-left: 0px;
-                  margin-right: 0px;
-                  margin-top: 0px;
-                  padding-bottom: 0px;
-                  padding-left: 0px;
-                  padding-right: 0px;
-                  padding-top: 0px;
-                  position: relative;
-                }
-                &:hover {
-                  border-color: #323130;
-                }
-                @media screen and (-ms-high-contrast: active){&:hover {
-                  border-color: Highlight;
-                }
-          >
-            <input
-              aria-invalid={false}
-              className=
-                  ms-TextField-field
-                  {
-                    -moz-osx-font-smoothing: grayscale;
-                    -webkit-font-smoothing: antialiased;
-                    background-color: transparent;
-                    background: none;
-                    border-radius: 0px;
-                    border: none;
-                    box-shadow: none;
-                    box-sizing: border-box;
-                    color: #323130;
-                    font-family: 'Segoe UI', 'Segoe UI Web (West European)', 'Segoe UI', -apple-system, BlinkMacSystemFont, 'Roboto', 'Helvetica Neue', sans-serif;
-                    font-size: 14px;
-                    font-weight: 400;
-                    margin-bottom: 0px;
-                    margin-left: 0px;
-                    margin-right: 0px;
-                    margin-top: 0px;
-                    min-width: 0px;
-                    outline: 0px;
-                    padding-bottom: 0;
-                    padding-left: 8px;
-                    padding-right: 8px;
-                    padding-top: 0;
-                    text-overflow: ellipsis;
-                    width: 100%;
-                  }
-                  &:active, &:focus, &:hover {
-                    outline: 0px;
-                  }
-                  &::-ms-clear {
-                    display: none;
-                  }
-                  &::placeholder {
-                    -moz-osx-font-smoothing: grayscale;
-                    -webkit-font-smoothing: antialiased;
-                    color: #605e5c;
-                    font-family: 'Segoe UI', 'Segoe UI Web (West European)', 'Segoe UI', -apple-system, BlinkMacSystemFont, 'Roboto', 'Helvetica Neue', sans-serif;
-                    font-size: 14px;
-                    font-weight: 400;
-                    opacity: 1;
-                  }
-                  &:-ms-input-placeholder {
-                    -moz-osx-font-smoothing: grayscale;
-                    -webkit-font-smoothing: antialiased;
-                    color: #605e5c;
-                    font-family: 'Segoe UI', 'Segoe UI Web (West European)', 'Segoe UI', -apple-system, BlinkMacSystemFont, 'Roboto', 'Helvetica Neue', sans-serif;
-                    font-size: 14px;
-                    font-weight: 400;
-                    opacity: 1;
-                  }
-              id="TextField3"
-              onBlur={[Function]}
-              onChange={[Function]}
-              onFocus={[Function]}
-              onInput={[Function]}
-              placeholder="Input inside Focus Trap Zone"
-              type="text"
-              value=""
-            />
-          </div>
-        </div>
-      </div>
-      <button
-        className=
-            ms-Link
-            {
-              -moz-osx-font-smoothing: grayscale;
-              -webkit-font-smoothing: antialiased;
-              background-color: transparent;
-              background: none;
-              border-bottom: 1px solid transparent;
-              border: none;
-              color: #0078d4;
-              cursor: pointer;
-              display: inline;
-              font-family: 'Segoe UI', 'Segoe UI Web (West European)', 'Segoe UI', -apple-system, BlinkMacSystemFont, 'Roboto', 'Helvetica Neue', sans-serif;
-              font-size: inherit;
-              font-weight: inherit;
-              margin-bottom: 0px;
-              margin-left: 0px;
-              margin-right: 0px;
-              margin-top: 0px;
-              outline: none;
-              overflow: inherit;
-              padding-bottom: 0px;
-              padding-left: 0px;
-              padding-right: 0px;
-              padding-top: 0px;
-              text-align: left;
-              text-overflow: inherit;
-              user-select: text;
-            }
-            .ms-Fabric--isFocusVisible &:focus {
-              box-shadow: 0 0 0 1px #605e5c inset;
-            }
-            @media screen and (-ms-high-contrast: active){.ms-Fabric--isFocusVisible &:focus {
-              outline: 1px solid WindowText;
-            }
-            @media screen and (-ms-high-contrast: active){& {
-              border-bottom: none;
-            }
-            @media screen and (-ms-high-contrast: white-on-black){& {
-              color: #FFFF00;
-            }
-            @media screen and (-ms-high-contrast: black-on-white){& {
-              color: #00009F;
-            }
-            &:active, &:hover, &:active:hover {
-              color: #004578;
-              text-decoration: underline;
-            }
-            &:focus {
-              color: #0078d4;
-            }
-        onClick={[Function]}
-        type="button"
-      >
-        Hyperlink inside FocusTrapZone
-      </button>
-      <br />
-      <br />
-=======
-                  background-color: #333333;
+                  background-color: #605e5c;
                   border-color: transparent;
-                  border-radius: .5em;
+                  border-radius: 50%;
                   border-style: solid;
                   border-width: .28em;
                   box-sizing: border-box;
-                  height: .5em;
+                  height: 12px;
                   transition: all 0.1s ease;
-                  width: .5em;
+                  width: 12px;
                 }
           />
         </button>
@@ -413,11 +161,11 @@
                 -webkit-font-smoothing: antialiased;
                 box-shadow: none;
                 box-sizing: border-box;
-                color: #333333;
+                color: #323130;
                 display: block;
                 font-family: 'Segoe UI', 'Segoe UI Web (West European)', 'Segoe UI', -apple-system, BlinkMacSystemFont, 'Roboto', 'Helvetica Neue', sans-serif;
                 font-size: 14px;
-                font-weight: 400;
+                font-weight: 600;
                 margin-bottom: 0px;
                 margin-left: 0px;
                 margin-right: 0px;
@@ -430,6 +178,7 @@
                 word-wrap: break-word;
               }
               && {
+                font-weight: 400;
                 margin-bottom: 0;
                 margin-left: 8px;
                 margin-right: 8px;
@@ -468,7 +217,6 @@
             width: 300px;
           }
     >
->>>>>>> ee9b6edf
       <div
         className=
             ms-TextField-wrapper
@@ -508,7 +256,8 @@
               {
                 align-items: stretch;
                 background: #ffffff;
-                border: 1px solid #a6a6a6;
+                border-radius: 2px;
+                border: 1px solid #a19f9d;
                 box-shadow: none;
                 box-sizing: border-box;
                 cursor: text;
@@ -526,91 +275,14 @@
                 position: relative;
               }
               &:hover {
-                border-color: #333333;
+                border-color: #323130;
               }
               @media screen and (-ms-high-contrast: active){&:hover {
                 border-color: Highlight;
               }
         >
-<<<<<<< HEAD
-          <button
-            aria-checked={false}
-            checked={false}
-            className=
-                ms-Toggle-background
-                {
-                  align-items: center;
-                  background: #ffffff;
-                  border-radius: 10px;
-                  border: 1px solid #605e5c;
-                  box-sizing: border-box;
-                  cursor: pointer;
-                  display: flex;
-                  font-size: 20px;
-                  height: 20px;
-                  outline: transparent;
-                  padding-bottom: 0;
-                  padding-left: 3px;
-                  padding-right: 3px;
-                  padding-top: 0;
-                  position: relative;
-                  transition: all 0.1s ease;
-                  width: 40px;
-                }
-                &::-moz-focus-inner {
-                  border: 0;
-                }
-                .ms-Fabric--isFocusVisible &:focus:after {
-                  border: 1px solid #ffffff;
-                  bottom: -2px;
-                  content: "";
-                  left: -2px;
-                  outline: 1px solid #605e5c;
-                  position: absolute;
-                  right: -2px;
-                  top: -2px;
-                  z-index: 1;
-                }
-                &:hover {
-                  border-color: #323130;
-                }
-                &:hover .ms-Toggle-thumb {
-                  background-color: #201f1e;
-                }
-                @media screen and (-ms-high-contrast: active){&:hover .ms-Toggle-thumb {
-                  border-color: Highlight;
-                }
-                @media screen and (-ms-high-contrast: active){&:hover {
-                  border-color: Highlight;
-                }
-            data-is-focusable={true}
-            id="Toggle5"
-            onChange={[Function]}
-            onClick={[Function]}
-            role="switch"
-            type="button"
-          >
-            <div
-              className=
-                  ms-Toggle-thumb
-                  {
-                    background-color: #605e5c;
-                    border-color: transparent;
-                    border-radius: 50%;
-                    border-style: solid;
-                    border-width: .28em;
-                    box-sizing: border-box;
-                    height: 12px;
-                    transition: all 0.1s ease;
-                    width: 12px;
-                  }
-            />
-          </button>
-          <label
-=======
           <input
             aria-invalid={false}
->>>>>>> ee9b6edf
             className=
                 ms-TextField-field
                 {
@@ -622,40 +294,19 @@
                   border: none;
                   box-shadow: none;
                   box-sizing: border-box;
-<<<<<<< HEAD
                   color: #323130;
-                  display: block;
-=======
-                  color: #333333;
->>>>>>> ee9b6edf
                   font-family: 'Segoe UI', 'Segoe UI Web (West European)', 'Segoe UI', -apple-system, BlinkMacSystemFont, 'Roboto', 'Helvetica Neue', sans-serif;
                   font-size: 14px;
-                  font-weight: 600;
+                  font-weight: 400;
                   margin-bottom: 0px;
                   margin-left: 0px;
                   margin-right: 0px;
                   margin-top: 0px;
-<<<<<<< HEAD
-                  overflow-wrap: break-word;
-                  padding-bottom: 5px;
-                  padding-left: 0;
-                  padding-right: 0;
-                  padding-top: 5px;
-                  word-wrap: break-word;
-                }
-                && {
-                  font-weight: 400;
-                  margin-bottom: 0;
-                  margin-left: 8px;
-                  margin-right: 8px;
-                  margin-top: 0;
-=======
                   min-width: 0px;
                   outline: 0px;
->>>>>>> ee9b6edf
                   padding-bottom: 0;
-                  padding-left: 12px;
-                  padding-right: 12px;
+                  padding-left: 8px;
+                  padding-right: 8px;
                   padding-top: 0;
                   text-overflow: ellipsis;
                   width: 100%;
@@ -669,7 +320,7 @@
                 &::placeholder {
                   -moz-osx-font-smoothing: grayscale;
                   -webkit-font-smoothing: antialiased;
-                  color: #666666;
+                  color: #605e5c;
                   font-family: 'Segoe UI', 'Segoe UI Web (West European)', 'Segoe UI', -apple-system, BlinkMacSystemFont, 'Roboto', 'Helvetica Neue', sans-serif;
                   font-size: 14px;
                   font-weight: 400;
@@ -678,7 +329,7 @@
                 &:-ms-input-placeholder {
                   -moz-osx-font-smoothing: grayscale;
                   -webkit-font-smoothing: antialiased;
-                  color: #666666;
+                  color: #605e5c;
                   font-family: 'Segoe UI', 'Segoe UI Web (West European)', 'Segoe UI', -apple-system, BlinkMacSystemFont, 'Roboto', 'Helvetica Neue', sans-serif;
                   font-size: 14px;
                   font-weight: 400;
@@ -709,7 +360,7 @@
             text-decoration: none;
           }
           .ms-Fabric--isFocusVisible &:focus {
-            box-shadow: 0 0 0 1px #666666 inset;
+            box-shadow: 0 0 0 1px #605e5c inset;
           }
           @media screen and (-ms-high-contrast: active){.ms-Fabric--isFocusVisible &:focus {
             outline: 1px solid WindowText;
@@ -719,8 +370,6 @@
           }
           &:active, &:hover, &:active:hover {
             color: #004578;
-          }
-          @media screen and (-ms-high-contrast: active){&:active, &:hover, &:active:hover {
             text-decoration: underline;
           }
           &:focus {
