--- conflicted
+++ resolved
@@ -337,89 +337,6 @@
                             }
                         role="presentation"
                       >
-<<<<<<< HEAD
-                        <button
-                          aria-disabled={false}
-                          aria-posinset={1}
-                          aria-setsize={8}
-                          className=
-                              ms-ContextualMenu-link
-                              {
-                                -moz-osx-font-smoothing: grayscale;
-                                -webkit-font-smoothing: antialiased;
-                                background-color: transparent;
-                                border: none;
-                                color: #323130;
-                                cursor: pointer;
-                                display: block;
-                                font-family: 'Segoe UI', 'Segoe UI Web (West European)', 'Segoe UI', -apple-system, BlinkMacSystemFont, 'Roboto', 'Helvetica Neue', sans-serif;
-                                font-size: 14px;
-                                font-weight: 400;
-                                height: 36px;
-                                line-height: 36px;
-                                outline: transparent;
-                                padding-bottom: 0;
-                                padding-left: 4px;
-                                padding-right: 8px;
-                                padding-top: 0px;
-                                position: relative;
-                                text-align: left;
-                                width: 100%;
-                              }
-                              &::-moz-focus-inner {
-                                border: 0;
-                              }
-                              .ms-Fabric--isFocusVisible &:focus:after {
-                                border: 1px solid #ffffff;
-                                bottom: 1px;
-                                content: "";
-                                left: 1px;
-                                outline: 1px solid #605e5c;
-                                position: absolute;
-                                right: 1px;
-                                top: 1px;
-                                z-index: 1;
-                              }
-                              &:hover {
-                                background-color: #f3f2f1;
-                                color: #201f1e;
-                              }
-                              @media screen and (-ms-high-contrast: active){&:hover {
-                                -ms-high-contrast-adjust: none;
-                                background-color: Highlight;
-                                border-color: Highlight;
-                                color: HighlightText;
-                              }
-                              &:active {
-                                background-color: #edebe9;
-                              }
-                              @media screen and (-ms-high-contrast: active){&:active {
-                                -ms-high-contrast-adjust: none;
-                                background-color: Highlight;
-                                border-color: Highlight;
-                                color: HighlightText;
-                              }
-                              .ms-Fabric--isFocusVisible &:focus, .ms-Fabric--isFocusVisible &:focus:hover {
-                                background-color: #ffffff;
-                              }
-                              @media screen and (-ms-high-contrast: active){.ms-Fabric--isFocusVisible &:focus, .ms-Fabric--isFocusVisible &:focus:hover {
-                                -ms-high-contrast-adjust: none;
-                                background-color: Highlight;
-                                border-color: Highlight;
-                                color: HighlightText;
-                              }
-                              .ms-Fabric--isFocusVisible &:hover {
-                                background: inherit;
-                              }
-                          onClick={[Function]}
-                          onMouseDown={[Function]}
-                          onMouseEnter={[Function]}
-                          onMouseLeave={[Function]}
-                          onMouseMove={[Function]}
-                          role="menuitem"
-                        >
-                          <div
-=======
                         <div>
                           <a
                             aria-disabled={false}
@@ -427,7 +344,6 @@
                             aria-haspopup={true}
                             aria-posinset={1}
                             aria-setsize={8}
->>>>>>> c4a87826
                             className=
                                 ms-ContextualMenu-link
                                 {
@@ -442,9 +358,9 @@
                                   font-family: 'Segoe UI', 'Segoe UI Web (West European)', 'Segoe UI', -apple-system, BlinkMacSystemFont, 'Roboto', 'Helvetica Neue', sans-serif;
                                   font-size: 14px;
                                   font-weight: 400;
-                                  height: 32px;
+                                  height: 36px;
                                   letter-spacing: normal;
-                                  line-height: 32px;
+                                  line-height: 36px;
                                   outline: transparent;
                                   padding-bottom: 0;
                                   padding-left: 4px;
@@ -468,14 +384,15 @@
                                   bottom: 1px;
                                   content: "";
                                   left: 1px;
-                                  outline: 1px solid #666666;
+                                  outline: 1px solid #605e5c;
                                   position: absolute;
                                   right: 1px;
                                   top: 1px;
                                   z-index: 1;
                                 }
                                 &:hover {
-                                  background-color: #f4f4f4;
+                                  background-color: #f3f2f1;
+                                  color: #201f1e;
                                 }
                                 @media screen and (-ms-high-contrast: active){&:hover {
                                   -ms-high-contrast-adjust: none;
@@ -484,7 +401,7 @@
                                   color: HighlightText;
                                 }
                                 &:active {
-                                  background-color: #eaeaea;
+                                  background-color: #edebe9;
                                 }
                                 @media screen and (-ms-high-contrast: active){&:active {
                                   -ms-high-contrast-adjust: none;
@@ -493,7 +410,7 @@
                                   color: HighlightText;
                                 }
                                 .ms-Fabric--isFocusVisible &:focus, .ms-Fabric--isFocusVisible &:focus:hover {
-                                  background-color: #f4f4f4;
+                                  background-color: #ffffff;
                                 }
                                 @media screen and (-ms-high-contrast: active){.ms-Fabric--isFocusVisible &:focus, .ms-Fabric--isFocusVisible &:focus:hover {
                                   -ms-high-contrast-adjust: none;
@@ -547,17 +464,24 @@
                                     {
                                       -moz-osx-font-smoothing: grayscale;
                                       -webkit-font-smoothing: antialiased;
+                                      color: #605e5c;
                                       display: inline-block;
                                       flex-shrink: 0;
                                       font-family: "FabricMDL2Icons";
                                       font-size: 12px;
                                       font-style: normal;
                                       font-weight: normal;
-                                      height: 32px;
-                                      line-height: 32px;
+                                      height: 36px;
+                                      line-height: 36px;
                                       speak: none;
                                       text-align: center;
                                       vertical-align: middle;
+                                    }
+                                    &:hover {
+                                      color: #323130;
+                                    }
+                                    &:active {
+                                      color: #323130;
                                     }
                                     @media only screen and (min-width: 0px) and (max-width: 639px){& {
                                       font-size: 16px;
