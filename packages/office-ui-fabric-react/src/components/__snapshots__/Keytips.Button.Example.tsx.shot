// Jest Snapshot v1, https://goo.gl/fbAQLP

exports[`Component Examples renders Keytips.Button.Example.tsx correctly 1`] = `
<div>
  <p>
    When multiple Keytips start with the same character, typing that character will filter the visible keytips.
  </p>
<<<<<<< HEAD
  <button
    aria-describedby="ktp-layer-id ktp-1-a"
    className=
        ms-Button
        ms-Button--default
        u-marginRight
        {
          -moz-osx-font-smoothing: grayscale;
          -webkit-font-smoothing: antialiased;
          background-color: #ffffff;
          border-radius: 2px;
          border: 1px solid #8a8886;
          box-sizing: border-box;
          color: #323130;
          cursor: pointer;
          display: inline-block;
          font-family: 'Segoe UI', 'Segoe UI Web (West European)', 'Segoe UI', -apple-system, BlinkMacSystemFont, 'Roboto', 'Helvetica Neue', sans-serif;
          font-size: 14px;
          font-weight: 400;
          height: 32px;
          min-width: 80px;
          outline: transparent;
          padding-bottom: 0;
          padding-left: 16px;
          padding-right: 16px;
          padding-top: 0;
          position: relative;
          text-align: center;
          text-decoration: none;
          user-select: none;
          vertical-align: top;
        }
        &::-moz-focus-inner {
          border: 0;
        }
        .ms-Fabric--isFocusVisible &:focus:after {
          border: 1px solid transparent;
          bottom: 2px;
          content: "";
          left: 2px;
          outline: 1px solid #605e5c;
          position: absolute;
          right: 2px;
          top: 2px;
          z-index: 1;
        }
        @media screen and (-ms-high-contrast: active){.ms-Fabric--isFocusVisible &:focus:after {
          border: none;
          bottom: -2px;
          left: -2px;
          outline-color: ButtonText;
          right: -2px;
          top: -2px;
        }
        &:active > * {
          left: 0px;
          position: relative;
          top: 0px;
        }
        &:hover {
          background-color: #f3f2f1;
          color: #201f1e;
        }
        @media screen and (-ms-high-contrast: active){&:hover {
          border-color: Highlight;
          color: Highlight;
        }
        &:active {
          background-color: #edebe9;
          color: #201f1e;
        }
    data-is-focusable={true}
    data-ktp-execute-target="ktp-1-a"
    data-ktp-target="ktp-1-a"
    onClick={[Function]}
    onKeyDown={[Function]}
    onKeyPress={[Function]}
    onKeyUp={[Function]}
    onMouseDown={[Function]}
    onMouseUp={[Function]}
    type="button"
  >
    <div
      className=
          ms-Button-flexContainer
          {
            align-items: center;
            display: flex;
            flex-wrap: nowrap;
            height: 100%;
            justify-content: center;
          }
    >
      <div
        className=
            ms-Button-textContainer
            {
              flex-grow: 1;
            }
      >
        <div
          className=
              ms-Button-label
              {
                font-weight: 600;
                line-height: 100%;
                margin-bottom: 0;
                margin-left: 4px;
                margin-right: 4px;
                margin-top: 0;
              }
          id="id__0"
        >
          Button
        </div>
      </div>
    </div>
  </button>
  <button
    aria-describedby="id__4  ktp-layer-id ktp-1-b"
    aria-labelledby="id__3"
=======
  <div
>>>>>>> ac9cc960
    className=
        ms-Stack
        {
<<<<<<< HEAD
          -moz-osx-font-smoothing: grayscale;
          -webkit-font-smoothing: antialiased;
          background-color: #ffffff;
          border-radius: 2px;
          border: 1px solid #8a8886;
          box-sizing: border-box;
          color: #323130;
          cursor: pointer;
          display: inline-block;
          font-family: 'Segoe UI', 'Segoe UI Web (West European)', 'Segoe UI', -apple-system, BlinkMacSystemFont, 'Roboto', 'Helvetica Neue', sans-serif;
          font-size: 14px;
          font-weight: 400;
          height: auto;
          max-width: 280px;
          min-height: 72px;
          outline: transparent;
          padding-bottom: 16px;
          padding-left: 12px;
          padding-right: 12px;
          padding-top: 16px;
          position: relative;
          text-align: center;
          text-decoration: none;
          user-select: none;
          vertical-align: top;
        }
        &::-moz-focus-inner {
          border: 0;
        }
        .ms-Fabric--isFocusVisible &:focus:after {
          border: 1px solid transparent;
          bottom: 2px;
          content: "";
          left: 2px;
          outline: 1px solid #605e5c;
          position: absolute;
          right: 2px;
          top: 2px;
          z-index: 1;
        }
        @media screen and (-ms-high-contrast: active){.ms-Fabric--isFocusVisible &:focus:after {
          border: none;
          bottom: -2px;
          left: -2px;
          outline-color: ButtonText;
          right: -2px;
          top: -2px;
        }
        &:active > * {
          left: 0px;
          position: relative;
          top: 0px;
        }
        &:hover {
          background-color: #f3f2f1;
          color: #201f1e;
        }
        @media screen and (-ms-high-contrast: active){&:hover {
          border-color: Highlight;
          color: Highlight;
        }
        &:hover .ms-Button-description {
          color: #201f1e;
        }
        &:active {
          background-color: #edebe9;
          color: #201f1e;
=======
          box-sizing: border-box;
          display: flex;
          flex-direction: row;
          flex-wrap: nowrap;
          height: auto;
          width: auto;
        }
        & > * {
          text-overflow: ellipsis;
        }
        & > *:not(:first-child) {
          margin-left: 20px;
>>>>>>> ac9cc960
        }
        & > *:not(.ms-StackItem) {
          flex-shrink: 1;
        }
  >
    <button
      aria-describedby="ktp-layer-id ktp-1-a"
      className=
          ms-Button
          ms-Button--default
          {
            -moz-osx-font-smoothing: grayscale;
            -webkit-font-smoothing: antialiased;
            background-color: #f4f4f4;
            border-radius: 0px;
            border: 1px solid transparent;
            box-sizing: border-box;
            color: #333333;
            cursor: pointer;
            display: inline-block;
            font-family: 'Segoe UI', 'Segoe UI Web (West European)', 'Segoe UI', -apple-system, BlinkMacSystemFont, 'Roboto', 'Helvetica Neue', sans-serif;
            font-size: 14px;
            font-weight: 400;
            height: 32px;
            min-width: 80px;
            outline: transparent;
            padding-bottom: 0;
            padding-left: 16px;
            padding-right: 16px;
            padding-top: 0;
            position: relative;
            text-align: center;
            text-decoration: none;
            user-select: none;
            vertical-align: top;
          }
          &::-moz-focus-inner {
            border: 0;
          }
          .ms-Fabric--isFocusVisible &:focus:after {
            border: 1px solid #ffffff;
            bottom: 0px;
            content: "";
            left: 0px;
            outline: 1px solid #666666;
            position: absolute;
            right: 0px;
            top: 0px;
            z-index: 1;
          }
          @media screen and (-ms-high-contrast: active){.ms-Fabric--isFocusVisible &:focus:after {
            border: none;
            bottom: -2px;
            left: -2px;
            outline-color: ButtonText;
            right: -2px;
            top: -2px;
          }
          &:active > * {
            left: 0px;
            position: relative;
            top: 0px;
          }
          &:hover {
            background-color: #eaeaea;
            color: #212121;
          }
          @media screen and (-ms-high-contrast: active){&:hover {
            border-color: Highlight;
            color: Highlight;
          }
          &:active {
            background-color: #c8c8c8;
            color: #212121;
          }
      data-is-focusable={true}
      data-ktp-execute-target="ktp-1-a"
      data-ktp-target="ktp-1-a"
      onClick={[Function]}
      onKeyDown={[Function]}
      onKeyPress={[Function]}
      onKeyUp={[Function]}
      onMouseDown={[Function]}
      onMouseUp={[Function]}
      type="button"
    >
      <div
        className=
            ms-Button-flexContainer
            {
              align-items: center;
              display: flex;
              flex-wrap: nowrap;
              height: 100%;
              justify-content: center;
            }
      >
        <div
          className=
              ms-Button-textContainer
              {
<<<<<<< HEAD
                -moz-osx-font-smoothing: grayscale;
                -webkit-font-smoothing: antialiased;
                color: #605e5c;
                font-family: 'Segoe UI', 'Segoe UI Web (West European)', 'Segoe UI', -apple-system, BlinkMacSystemFont, 'Roboto', 'Helvetica Neue', sans-serif;
                font-size: 12px;
                font-weight: 400;
                line-height: 100%;
=======
                flex-grow: 1;
>>>>>>> ac9cc960
              }
        >
          <div
            className=
                ms-Button-label
                {
                  font-weight: 600;
                  line-height: 100%;
                  margin-bottom: 0;
                  margin-left: 4px;
                  margin-right: 4px;
                  margin-top: 0;
                }
            id="id__0"
          >
            Button
          </div>
        </div>
      </div>
<<<<<<< HEAD
    </div>
  </button>
  <button
    aria-describedby="ktp-layer-id ktp-2-a"
    aria-expanded={false}
    aria-haspopup={true}
    aria-owns={null}
    className=
        ms-Button
        ms-Button--default
        u-marginRight
        {
          -moz-osx-font-smoothing: grayscale;
          -webkit-font-smoothing: antialiased;
          background-color: #ffffff;
          border-radius: 2px;
          border: 1px solid #8a8886;
          box-sizing: border-box;
          color: #323130;
          cursor: pointer;
          display: inline-block;
          font-family: 'Segoe UI', 'Segoe UI Web (West European)', 'Segoe UI', -apple-system, BlinkMacSystemFont, 'Roboto', 'Helvetica Neue', sans-serif;
          font-size: 14px;
          font-weight: 400;
          height: 32px;
          min-width: 80px;
          outline: transparent;
          padding-bottom: 0;
          padding-left: 16px;
          padding-right: 16px;
          padding-top: 0;
          position: relative;
          text-align: center;
          text-decoration: none;
          user-select: none;
          vertical-align: top;
        }
        &::-moz-focus-inner {
          border: 0;
        }
        .ms-Fabric--isFocusVisible &:focus:after {
          border: 1px solid transparent;
          bottom: 2px;
          content: "";
          left: 2px;
          outline: 1px solid #605e5c;
          position: absolute;
          right: 2px;
          top: 2px;
          z-index: 1;
        }
        @media screen and (-ms-high-contrast: active){.ms-Fabric--isFocusVisible &:focus:after {
          border: none;
          bottom: -2px;
          left: -2px;
          outline-color: ButtonText;
          right: -2px;
          top: -2px;
        }
        &:active > * {
          left: 0px;
          position: relative;
          top: 0px;
        }
        &:hover {
          background-color: #f3f2f1;
          color: #201f1e;
        }
        @media screen and (-ms-high-contrast: active){&:hover {
          border-color: Highlight;
          color: Highlight;
        }
        &:active {
          background-color: #edebe9;
          color: #201f1e;
        }
    data-is-focusable={true}
    data-ktp-execute-target="ktp-2-a"
    data-ktp-target="ktp-2-a"
    onClick={[Function]}
    onKeyDown={[Function]}
    onKeyPress={[Function]}
    onKeyUp={[Function]}
    onMouseDown={[Function]}
    onMouseUp={[Function]}
    type="button"
  >
    <div
=======
    </button>
    <button
      aria-describedby="id__4  ktp-layer-id ktp-1-b"
      aria-labelledby="id__3"
>>>>>>> ac9cc960
      className=
          ms-Button
          ms-Button--compound
          {
            -moz-osx-font-smoothing: grayscale;
            -webkit-font-smoothing: antialiased;
            background-color: #f4f4f4;
            border-radius: 0px;
            border: 1px solid transparent;
            box-sizing: border-box;
            color: #333333;
            cursor: pointer;
            display: inline-block;
            font-family: 'Segoe UI', 'Segoe UI Web (West European)', 'Segoe UI', -apple-system, BlinkMacSystemFont, 'Roboto', 'Helvetica Neue', sans-serif;
            font-size: 14px;
            font-weight: 400;
            height: auto;
            margin-bottom: 28px;
            max-width: 280px;
            min-height: 72px;
            outline: transparent;
            padding-bottom: 20px;
            padding-left: 20px;
            padding-right: 20px;
            padding-top: 20px;
            position: relative;
            text-align: center;
            text-decoration: none;
            user-select: none;
            vertical-align: top;
          }
          &::-moz-focus-inner {
            border: 0;
          }
          .ms-Fabric--isFocusVisible &:focus:after {
            border: 1px solid #ffffff;
            bottom: 0px;
            content: "";
            left: 0px;
            outline: 1px solid #666666;
            position: absolute;
            right: 0px;
            top: 0px;
            z-index: 1;
          }
          @media screen and (-ms-high-contrast: active){.ms-Fabric--isFocusVisible &:focus:after {
            border: none;
            bottom: -2px;
            left: -2px;
            outline-color: ButtonText;
            right: -2px;
            top: -2px;
          }
          &:active > * {
            left: 0px;
            position: relative;
            top: 0px;
          }
          &:hover {
            background-color: #eaeaea;
            color: #212121;
          }
          @media screen and (-ms-high-contrast: active){&:hover {
            border-color: Highlight;
            color: Highlight;
          }
          &:hover .ms-Button-description {
            color: #212121;
          }
          &:active {
            background-color: #c8c8c8;
            color: #212121;
          }
          &:active .ms-Button-description {
            color: inherit;
          }
      data-is-focusable={true}
      data-ktp-execute-target="ktp-1-b"
      data-ktp-target="ktp-1-b"
      onClick={[Function]}
      onKeyDown={[Function]}
      onKeyPress={[Function]}
      onKeyUp={[Function]}
      onMouseDown={[Function]}
      onMouseUp={[Function]}
      type="button"
    >
      <div
        className=
            ms-Button-flexContainer
            {
              align-items: flex-start;
              display: flex;
              flex-direction: row;
              flex-wrap: nowrap;
              height: 100%;
              justify-content: center;
              margin-bottom: ;
              margin-left: ;
              margin-right: ;
              margin-top: ;
              min-width: 100%;
            }
      >
        <div
          className=
              ms-Button-textContainer
              {
                flex-grow: 1;
                text-align: left;
              }
        >
<<<<<<< HEAD
          Button with Menu
        </div>
      </div>
      <i
        className=
            ms-Button-menuIcon
            {
              -moz-osx-font-smoothing: grayscale;
              -webkit-font-smoothing: antialiased;
              display: inline-block;
              flex-shrink: 0;
              font-family: "FabricMDL2Icons";
              font-size: 12px;
              font-style: normal;
              font-weight: normal;
              height: 16px;
              line-height: 16px;
              margin-bottom: 0;
              margin-left: 4px;
              margin-right: 4px;
              margin-top: 0;
              speak: none;
              text-align: center;
              vertical-align: middle;
            }
        data-icon-name="ChevronDown"
        role="presentation"
      >
        
      </i>
    </div>
  </button>
  <div
    aria-describedby="ktp-layer-id ktp-2-b"
    aria-expanded={false}
    aria-haspopup={true}
    className=

        {
          display: inline-flex;
          outline: transparent;
          position: relative;
        }
        @media screen and (-ms-high-contrast: active){& {
          border: none;
        }
        &::-moz-focus-inner {
          border: 0;
        }
        .ms-Fabric--isFocusVisible &:focus:after {
          border: 1px solid #ffffff;
          bottom: 1px;
          content: "";
          left: 1px;
          outline: 1px solid #605e5c;
          position: absolute;
          right: 1px;
          top: 1px;
          z-index: 1;
        }
        @media screen and (-ms-high-contrast: active){.ms-Fabric--isFocusVisible &:focus:after {
          border: none;
          bottom: -2px;
          left: -2px;
          right: -2px;
          top: -2px;
        }
        & .ms-Button--default {
          border-bottom-right-radius: 0;
          border-right: none;
          border-top-right-radius: 0;
        }
        & .ms-Button--primary {
          border-bottom-right-radius: 0;
          border-top-right-radius: 0;
          border: none;
        }
        & .ms-Button--primary + .ms-Button {
          border: none;
        }
        &:focus {
          outline: none!important;
        }
    data-is-focusable={true}
    data-ktp-target="ktp-2-b"
    onClick={[Function]}
    onFocusCapture={[Function]}
    onKeyDown={[Function]}
    onTouchStart={[Function]}
    role="button"
    tabIndex={0}
  >
    <span
      style={
        Object {
          "display": "flex",
        }
      }
    >
      <button
        className=
            ms-Button
            ms-Button--default
            u-marginRight
            {
              -moz-osx-font-smoothing: grayscale;
              -webkit-font-smoothing: antialiased;
              background-color: #ffffff;
              border-radius: 2px;
              border: 1px solid #8a8886;
              box-sizing: border-box;
              color: #323130;
              cursor: pointer;
              display: inline-block;
              font-family: 'Segoe UI', 'Segoe UI Web (West European)', 'Segoe UI', -apple-system, BlinkMacSystemFont, 'Roboto', 'Helvetica Neue', sans-serif;
              font-size: 14px;
              font-weight: 400;
              height: 32px;
              min-width: 80px;
              outline: transparent;
              padding-bottom: 0;
              padding-left: 16px;
              padding-right: 16px;
              padding-top: 0;
              position: relative;
              text-align: center;
              text-decoration: none;
              user-select: none;
              vertical-align: top;
            }
            &::-moz-focus-inner {
              border: 0;
            }
            .ms-Fabric--isFocusVisible &:focus:after {
              border: 1px solid transparent;
              bottom: 2px;
              content: "";
              left: 2px;
              outline: 1px solid #605e5c;
              position: absolute;
              right: 2px;
              top: 2px;
              z-index: 1;
            }
            @media screen and (-ms-high-contrast: active){.ms-Fabric--isFocusVisible &:focus:after {
              border: none;
              bottom: -2px;
              left: -2px;
              outline-color: ButtonText;
              right: -2px;
              top: -2px;
            }
            &:active > * {
              left: 0px;
              position: relative;
              top: 0px;
            }
            &:hover {
              background-color: #f3f2f1;
              color: #201f1e;
            }
            @media screen and (-ms-high-contrast: active){&:hover {
              border-color: Highlight;
              color: Highlight;
            }
            &:active {
              background-color: #edebe9;
              color: #201f1e;
=======
          <div
            className=
                ms-Button-label
                {
                  font-weight: 600;
                  line-height: 100%;
                  margin-bottom: 5px;
                  margin-left: 0;
                  margin-right: 0;
                  margin-top: 0;
                }
            id="id__3"
          >
            Compound Button
          </div>
          <div
            className=
                ms-Button-description
                {
                  -moz-osx-font-smoothing: grayscale;
                  -webkit-font-smoothing: antialiased;
                  color: #666666;
                  font-family: 'Segoe UI', 'Segoe UI Web (West European)', 'Segoe UI', -apple-system, BlinkMacSystemFont, 'Roboto', 'Helvetica Neue', sans-serif;
                  font-size: 12px;
                  font-weight: 400;
                  line-height: 100%;
                }
            id="id__4"
          >
            With a Keytip
          </div>
        </div>
      </div>
    </button>
    <button
      aria-describedby="ktp-layer-id ktp-2-a"
      aria-expanded={false}
      aria-haspopup={true}
      aria-owns={null}
      className=
          ms-Button
          ms-Button--default
          {
            -moz-osx-font-smoothing: grayscale;
            -webkit-font-smoothing: antialiased;
            background-color: #f4f4f4;
            border-radius: 0px;
            border: 1px solid transparent;
            box-sizing: border-box;
            color: #333333;
            cursor: pointer;
            display: inline-block;
            font-family: 'Segoe UI', 'Segoe UI Web (West European)', 'Segoe UI', -apple-system, BlinkMacSystemFont, 'Roboto', 'Helvetica Neue', sans-serif;
            font-size: 14px;
            font-weight: 400;
            height: 32px;
            min-width: 80px;
            outline: transparent;
            padding-bottom: 0;
            padding-left: 16px;
            padding-right: 16px;
            padding-top: 0;
            position: relative;
            text-align: center;
            text-decoration: none;
            user-select: none;
            vertical-align: top;
          }
          &::-moz-focus-inner {
            border: 0;
          }
          .ms-Fabric--isFocusVisible &:focus:after {
            border: 1px solid #ffffff;
            bottom: 0px;
            content: "";
            left: 0px;
            outline: 1px solid #666666;
            position: absolute;
            right: 0px;
            top: 0px;
            z-index: 1;
          }
          @media screen and (-ms-high-contrast: active){.ms-Fabric--isFocusVisible &:focus:after {
            border: none;
            bottom: -2px;
            left: -2px;
            outline-color: ButtonText;
            right: -2px;
            top: -2px;
          }
          &:active > * {
            left: 0px;
            position: relative;
            top: 0px;
          }
          &:hover {
            background-color: #eaeaea;
            color: #212121;
          }
          @media screen and (-ms-high-contrast: active){&:hover {
            border-color: Highlight;
            color: Highlight;
          }
          &:active {
            background-color: #c8c8c8;
            color: #212121;
          }
      data-is-focusable={true}
      data-ktp-execute-target="ktp-2-a"
      data-ktp-target="ktp-2-a"
      onClick={[Function]}
      onKeyDown={[Function]}
      onKeyPress={[Function]}
      onKeyUp={[Function]}
      onMouseDown={[Function]}
      onMouseUp={[Function]}
      type="button"
    >
      <div
        className=
            ms-Button-flexContainer
            {
              align-items: center;
              display: flex;
              flex-wrap: nowrap;
              height: 100%;
              justify-content: center;
>>>>>>> ac9cc960
            }
      >
        <div
          className=
              ms-Button-textContainer
              {
                flex-grow: 1;
              }
        >
          <div
            className=
                ms-Button-label
                {
                  font-weight: 600;
                  line-height: 100%;
                  margin-bottom: 0;
                  margin-left: 4px;
                  margin-right: 4px;
                  margin-top: 0;
                }
            id="id__6"
          >
            Button with Menu
          </div>
        </div>
        <i
          className=
              ms-Button-menuIcon
              {
                -moz-osx-font-smoothing: grayscale;
                -webkit-font-smoothing: antialiased;
                display: inline-block;
                flex-shrink: 0;
                font-family: "FabricMDL2Icons";
                font-size: 12px;
                font-style: normal;
                font-weight: normal;
                height: 16px;
                line-height: 16px;
                margin-bottom: 0;
                margin-left: 4px;
                margin-right: 4px;
                margin-top: 0;
                speak: none;
                text-align: center;
                vertical-align: middle;
              }
          data-icon-name="ChevronDown"
          role="presentation"
        >
          
        </i>
      </div>
    </button>
    <div
      aria-describedby="ktp-layer-id ktp-2-b"
      aria-expanded={false}
      aria-haspopup={true}
      className=

          {
            display: inline-flex;
            height: 32px;
            outline: transparent;
            position: relative;
          }
          @media screen and (-ms-high-contrast: active){& {
            border: none;
          }
          &::-moz-focus-inner {
            border: 0;
          }
          .ms-Fabric--isFocusVisible &:focus:after {
            border: 1px solid #ffffff;
            bottom: 1px;
            content: "";
            left: 1px;
            outline: 1px solid #666666;
            position: absolute;
            right: 1px;
            top: 1px;
            z-index: 1;
          }
          @media screen and (-ms-high-contrast: active){.ms-Fabric--isFocusVisible &:focus:after {
            border: none;
            bottom: -2px;
            left: -2px;
            right: -2px;
            top: -2px;
          }
          &:focus {
            outline: none!important;
          }
      data-is-focusable={true}
      data-ktp-target="ktp-2-b"
      onClick={[Function]}
      onFocusCapture={[Function]}
      onKeyDown={[Function]}
      onTouchStart={[Function]}
      role="button"
      tabIndex={0}
    >
      <span
        style={
          Object {
            "display": "flex",
          }
        }
      >
        <button
          className=
              ms-Button
              ms-Button--default
              {
                -moz-osx-font-smoothing: grayscale;
                -webkit-font-smoothing: antialiased;
                background-color: #f4f4f4;
                border-radius: 0px;
                border: 1px solid transparent;
                box-sizing: border-box;
                color: #333333;
                cursor: pointer;
                display: inline-block;
                font-family: 'Segoe UI', 'Segoe UI Web (West European)', 'Segoe UI', -apple-system, BlinkMacSystemFont, 'Roboto', 'Helvetica Neue', sans-serif;
                font-size: 14px;
                font-weight: 400;
                height: 32px;
                min-width: 80px;
                outline: transparent;
                padding-bottom: 0;
                padding-left: 16px;
                padding-right: 16px;
                padding-top: 0;
                position: relative;
                text-align: center;
                text-decoration: none;
                user-select: none;
                vertical-align: top;
              }
              &::-moz-focus-inner {
                border: 0;
              }
              .ms-Fabric--isFocusVisible &:focus:after {
                border: 1px solid #ffffff;
                bottom: 0px;
                content: "";
                left: 0px;
                outline: 1px solid #666666;
                position: absolute;
                right: 0px;
                top: 0px;
                z-index: 1;
              }
              @media screen and (-ms-high-contrast: active){.ms-Fabric--isFocusVisible &:focus:after {
                border: none;
                bottom: -2px;
                left: -2px;
                outline-color: ButtonText;
                right: -2px;
                top: -2px;
              }
              &:active > * {
                left: 0px;
                position: relative;
                top: 0px;
              }
              &:hover {
                background-color: #eaeaea;
                color: #212121;
              }
              @media screen and (-ms-high-contrast: active){&:hover {
                border-color: Highlight;
                color: Highlight;
              }
              &:active {
                background-color: #c8c8c8;
                color: #212121;
              }
          data-is-focusable={false}
          onKeyDown={[Function]}
          onKeyPress={[Function]}
          onKeyUp={[Function]}
          onMouseDown={[Function]}
          onMouseUp={[Function]}
          tabIndex={-1}
          type="button"
        >
          <div
            className=
                ms-Button-flexContainer
                {
                  align-items: center;
                  display: flex;
                  flex-wrap: nowrap;
                  height: 100%;
                  justify-content: center;
                }
          >
            <div
              className=
                  ms-Button-textContainer
                  {
                    flex-grow: 1;
                  }
            >
              <div
                className=
                    ms-Button-label
                    {
                      font-weight: 600;
                      line-height: 100%;
                      margin-bottom: 0;
                      margin-left: 4px;
                      margin-right: 4px;
                      margin-top: 0;
                    }
                id="id__9"
              >
                Split Button
              </div>
            </div>
          </div>
<<<<<<< HEAD
        </div>
      </button>
      <button
        aria-expanded={false}
        aria-haspopup={true}
        className=
            ms-Button
            {
              background-color: transparent;
              border-bottom-right-radius: 2px;
              border-left: none;
              border-radius: 0px;
              border-top-right-radius: 2px;
              border: 1px solid #8a8886;
              box-sizing: border-box;
              color: #ffffff;
              cursor: pointer;
              display: inline-block;
              height: auto;
              margin-left: -1px;
              outline: transparent;
              padding-bottom: 6px;
              padding-left: 6px;
              padding-right: 6px;
              padding-top: 6px;
              text-align: center;
              text-decoration: none;
              user-select: none;
              vertical-align: top;
              width: 32px;
            }
            &:hover {
              background-color: #edebe9;
            }
            @media screen and (-ms-high-contrast: active){&:hover {
              color: Highlight;
            }
        data-is-focusable={false}
        data-ktp-execute-target="ktp-2-b"
        onClick={[Function]}
        onKeyDown={[Function]}
        onKeyPress={[Function]}
        onKeyUp={[Function]}
        onMouseDown={[Function]}
        onMouseUp={[Function]}
        tabIndex={-1}
        type="button"
      >
        <div
=======
        </button>
        <button
          aria-expanded={false}
          aria-haspopup={true}
>>>>>>> ac9cc960
          className=
              ms-Button
              {
                background-color: #f4f4f4;
                border-radius: 0px;
                border: 0px;
                box-sizing: border-box;
                color: #ffffff;
                cursor: pointer;
                display: inline-block;
                height: auto;
                margin-left: -1px;
                outline: transparent;
                padding-bottom: 6px;
                padding-left: 6px;
                padding-right: 6px;
                padding-top: 6px;
                text-align: center;
                text-decoration: none;
                user-select: none;
                vertical-align: top;
                width: 32px;
              }
              &:hover {
                background-color: #eaeaea;
              }
              @media screen and (-ms-high-contrast: active){&:hover {
                color: Highlight;
              }
          data-is-focusable={false}
          data-ktp-execute-target="ktp-2-b"
          onClick={[Function]}
          onKeyDown={[Function]}
          onKeyPress={[Function]}
          onKeyUp={[Function]}
          onMouseDown={[Function]}
          onMouseUp={[Function]}
          tabIndex={-1}
          type="button"
        >
          <div
            className=
                ms-Button-flexContainer
                {
<<<<<<< HEAD
                  -moz-osx-font-smoothing: grayscale;
                  -webkit-font-smoothing: antialiased;
                  color: #323130;
                  display: inline-block;
                  flex-shrink: 0;
                  font-family: "FabricMDL2Icons";
                  font-size: 12px;
                  font-style: normal;
                  font-weight: normal;
                  height: 16px;
                  line-height: 16px;
                  margin-bottom: 0;
                  margin-left: 4px;
                  margin-right: 4px;
                  margin-top: 0;
                  speak: none;
                  text-align: center;
                  vertical-align: middle;
=======
                  align-items: center;
                  display: flex;
                  flex-wrap: nowrap;
                  height: 100%;
                  justify-content: center;
>>>>>>> ac9cc960
                }
          >
            <i
              className=
                  ms-Button-icon
                  ms-Button-menuIcon
                  {
                    -moz-osx-font-smoothing: grayscale;
                    -webkit-font-smoothing: antialiased;
                    color: #333333;
                    display: inline-block;
                    flex-shrink: 0;
                    font-family: "FabricMDL2Icons";
                    font-size: 12px;
                    font-style: normal;
                    font-weight: normal;
                    height: 16px;
                    line-height: 16px;
                    margin-bottom: 0;
                    margin-left: 4px;
                    margin-right: 4px;
                    margin-top: 0;
                    speak: none;
                    text-align: center;
                    vertical-align: middle;
                  }
              data-icon-name="ChevronDown"
              role="presentation"
            >
              
            </i>
          </div>
        </button>
        <span
          className=

<<<<<<< HEAD
            {
              background-color: #c8c6c4;
              bottom: 8px;
              position: absolute;
              right: 31px;
              top: 8px;
              width: 1px;
            }
      />
    </span>
  </div>
  <button
    className=
        ms-Button
        ms-Button--default
        {
          -moz-osx-font-smoothing: grayscale;
          -webkit-font-smoothing: antialiased;
          background-color: #ffffff;
          border-radius: 2px;
          border: 1px solid #8a8886;
          box-sizing: border-box;
          color: #323130;
          cursor: pointer;
          display: inline-block;
          font-family: 'Segoe UI', 'Segoe UI Web (West European)', 'Segoe UI', -apple-system, BlinkMacSystemFont, 'Roboto', 'Helvetica Neue', sans-serif;
          font-size: 14px;
          font-weight: 400;
          height: 32px;
          min-width: 80px;
          outline: transparent;
          padding-bottom: 0;
          padding-left: 16px;
          padding-right: 16px;
          padding-top: 0;
          position: relative;
          text-align: center;
          text-decoration: none;
          user-select: none;
          vertical-align: top;
        }
        &::-moz-focus-inner {
          border: 0;
        }
        .ms-Fabric--isFocusVisible &:focus:after {
          border: 1px solid transparent;
          bottom: 2px;
          content: "";
          left: 2px;
          outline: 1px solid #605e5c;
          position: absolute;
          right: 2px;
          top: 2px;
          z-index: 1;
        }
        @media screen and (-ms-high-contrast: active){.ms-Fabric--isFocusVisible &:focus:after {
          border: none;
          bottom: -2px;
          left: -2px;
          outline-color: ButtonText;
          right: -2px;
          top: -2px;
        }
        &:active > * {
          left: 0px;
          position: relative;
          top: 0px;
        }
        &:hover {
          background-color: #f3f2f1;
          color: #201f1e;
        }
        @media screen and (-ms-high-contrast: active){&:hover {
          border-color: Highlight;
          color: Highlight;
        }
        &:active {
          background-color: #edebe9;
          color: #201f1e;
        }
    data-is-focusable={true}
    onClick={[Function]}
    onKeyDown={[Function]}
    onKeyPress={[Function]}
    onKeyUp={[Function]}
    onMouseDown={[Function]}
    onMouseUp={[Function]}
    type="button"
  >
    <div
=======
              {
                background-color: #c8c8c8;
                bottom: 8px;
                position: absolute;
                right: 31px;
                top: 8px;
                width: 1px;
              }
        />
      </span>
    </div>
    <button
>>>>>>> ac9cc960
      className=
          ms-Button
          ms-Button--default
          {
            -moz-osx-font-smoothing: grayscale;
            -webkit-font-smoothing: antialiased;
            background-color: #f4f4f4;
            border-radius: 0px;
            border: 1px solid transparent;
            box-sizing: border-box;
            color: #333333;
            cursor: pointer;
            display: inline-block;
            font-family: 'Segoe UI', 'Segoe UI Web (West European)', 'Segoe UI', -apple-system, BlinkMacSystemFont, 'Roboto', 'Helvetica Neue', sans-serif;
            font-size: 14px;
            font-weight: 400;
            height: 32px;
            min-width: 80px;
            outline: transparent;
            padding-bottom: 0;
            padding-left: 16px;
            padding-right: 16px;
            padding-top: 0;
            position: relative;
            text-align: center;
            text-decoration: none;
            user-select: none;
            vertical-align: top;
          }
          &::-moz-focus-inner {
            border: 0;
          }
          .ms-Fabric--isFocusVisible &:focus:after {
            border: 1px solid #ffffff;
            bottom: 0px;
            content: "";
            left: 0px;
            outline: 1px solid #666666;
            position: absolute;
            right: 0px;
            top: 0px;
            z-index: 1;
          }
          @media screen and (-ms-high-contrast: active){.ms-Fabric--isFocusVisible &:focus:after {
            border: none;
            bottom: -2px;
            left: -2px;
            outline-color: ButtonText;
            right: -2px;
            top: -2px;
          }
          &:active > * {
            left: 0px;
            position: relative;
            top: 0px;
          }
          &:hover {
            background-color: #eaeaea;
            color: #212121;
          }
          @media screen and (-ms-high-contrast: active){&:hover {
            border-color: Highlight;
            color: Highlight;
          }
          &:active {
            background-color: #c8c8c8;
            color: #212121;
          }
      data-is-focusable={true}
      onClick={[Function]}
      onKeyDown={[Function]}
      onKeyPress={[Function]}
      onKeyUp={[Function]}
      onMouseDown={[Function]}
      onMouseUp={[Function]}
      type="button"
    >
      <div
        className=
            ms-Button-flexContainer
            {
              align-items: center;
              display: flex;
              flex-wrap: nowrap;
              height: 100%;
              justify-content: center;
            }
      >
        <div
          className=
              ms-Button-textContainer
              {
                flex-grow: 1;
              }
        >
          <div
            className=
                ms-Button-label
                {
                  font-weight: 600;
                  line-height: 100%;
                  margin-bottom: 0;
                  margin-left: 4px;
                  margin-right: 4px;
                  margin-top: 0;
                }
            id="id__15"
          >
            I do not have a keytip
          </div>
        </div>
      </div>
    </button>
  </div>
  <p>
    The 'offset' prop can be used to position the keytip a set distance from the top-left corner of the element.
  </p>
  <button
    aria-describedby="ktp-layer-id ktp-0-0"
    className=
        ms-Button
        ms-Button--default
        {
          -moz-osx-font-smoothing: grayscale;
          -webkit-font-smoothing: antialiased;
          background-color: #ffffff;
          border-radius: 2px;
          border: 1px solid #8a8886;
          box-sizing: border-box;
          color: #323130;
          cursor: pointer;
          display: inline-block;
          font-family: 'Segoe UI', 'Segoe UI Web (West European)', 'Segoe UI', -apple-system, BlinkMacSystemFont, 'Roboto', 'Helvetica Neue', sans-serif;
          font-size: 14px;
          font-weight: 400;
          height: 32px;
          margin-bottom: 28px;
          min-width: 80px;
          outline: transparent;
          padding-bottom: 0;
          padding-left: 16px;
          padding-right: 16px;
          padding-top: 0;
          position: relative;
          text-align: center;
          text-decoration: none;
          user-select: none;
          vertical-align: top;
        }
        &::-moz-focus-inner {
          border: 0;
        }
        .ms-Fabric--isFocusVisible &:focus:after {
          border: 1px solid transparent;
          bottom: 2px;
          content: "";
          left: 2px;
          outline: 1px solid #605e5c;
          position: absolute;
          right: 2px;
          top: 2px;
          z-index: 1;
        }
        @media screen and (-ms-high-contrast: active){.ms-Fabric--isFocusVisible &:focus:after {
          border: none;
          bottom: -2px;
          left: -2px;
          outline-color: ButtonText;
          right: -2px;
          top: -2px;
        }
        &:active > * {
          left: 0px;
          position: relative;
          top: 0px;
        }
        &:hover {
          background-color: #f3f2f1;
          color: #201f1e;
        }
        @media screen and (-ms-high-contrast: active){&:hover {
          border-color: Highlight;
          color: Highlight;
        }
        &:active {
          background-color: #edebe9;
          color: #201f1e;
        }
    data-is-focusable={true}
    data-ktp-execute-target="ktp-0-0"
    data-ktp-target="ktp-0-0"
    onClick={[Function]}
    onKeyDown={[Function]}
    onKeyPress={[Function]}
    onKeyUp={[Function]}
    onMouseDown={[Function]}
    onMouseUp={[Function]}
    type="button"
  >
    <div
      className=
          ms-Button-flexContainer
          {
            align-items: center;
            display: flex;
            flex-wrap: nowrap;
            height: 100%;
            justify-content: center;
          }
    >
      <div
        className=
            ms-Button-textContainer
            {
              flex-grow: 1;
            }
      >
        <div
          className=
              ms-Button-label
              {
                font-weight: 600;
                line-height: 100%;
                margin-bottom: 0;
                margin-left: 4px;
                margin-right: 4px;
                margin-top: 0;
              }
          id="id__18"
        >
          Button keytip offset 10x10
        </div>
      </div>
    </div>
  </button>
  <p>
    When a Keytip's corresponding component is disabled, the keytip still appears but cannot be triggered.
  </p>
  <div
    className=
        ms-Toggle
        is-checked
        is-enabled
        {
          -moz-osx-font-smoothing: grayscale;
          -webkit-font-smoothing: antialiased;
          font-family: 'Segoe UI', 'Segoe UI Web (West European)', 'Segoe UI', -apple-system, BlinkMacSystemFont, 'Roboto', 'Helvetica Neue', sans-serif;
          font-size: 14px;
          font-weight: 400;
          margin-bottom: 8px;
        }
  >
    <div
      className=
          ms-Toggle-innerContainer
          {
            display: inline-flex;
            position: relative;
          }
    >
      <button
        aria-checked={true}
        className=
            ms-Toggle-background
            {
              align-items: center;
              background: #0078d4;
              border-color: transparent;
              border-radius: 10px;
              border: 1px solid #605e5c;
              box-sizing: border-box;
              cursor: pointer;
              display: flex;
              font-size: 20px;
              height: 20px;
              justify-content: flex-end;
              outline: transparent;
              padding-bottom: 0;
              padding-left: 3px;
              padding-right: 3px;
              padding-top: 0;
              position: relative;
              transition: all 0.1s ease;
              width: 40px;
            }
            &::-moz-focus-inner {
              border: 0;
            }
            .ms-Fabric--isFocusVisible &:focus:after {
              border: 1px solid #ffffff;
              bottom: -2px;
              content: "";
              left: -2px;
              outline: 1px solid #605e5c;
              position: absolute;
              right: -2px;
              top: -2px;
              z-index: 1;
            }
            &:hover {
              background-color: #005a9e;
              border-color: transparent;
            }
            @media screen and (-ms-high-contrast: active){&:hover {
              background-color: Highlight;
              border-color: Highlight;
            }
            @media screen and (-ms-high-contrast: active){& {
              background-color: WindowText;
            }
        data-is-focusable={true}
        id="Toggle21"
        onChange={[Function]}
        onClick={[Function]}
        role="switch"
        type="button"
      >
        <div
          className=
              ms-Toggle-thumb
              {
                background-color: #ffffff;
                border-color: transparent;
                border-radius: 50%;
                border-style: solid;
                border-width: .28em;
                box-sizing: border-box;
                height: 12px;
                transition: all 0.1s ease;
                width: 12px;
              }
              @media screen and (-ms-high-contrast: active){& {
                background-color: Window;
                border-color: Window;
              }
        />
      </button>
      <label
        className=
            ms-Label
            ms-Toggle-stateText
            {
              -moz-osx-font-smoothing: grayscale;
              -webkit-font-smoothing: antialiased;
              box-shadow: none;
              box-sizing: border-box;
              color: #323130;
              display: block;
              font-family: 'Segoe UI', 'Segoe UI Web (West European)', 'Segoe UI', -apple-system, BlinkMacSystemFont, 'Roboto', 'Helvetica Neue', sans-serif;
              font-size: 14px;
              font-weight: 600;
              margin-bottom: 0px;
              margin-left: 0px;
              margin-right: 0px;
              margin-top: 0px;
              overflow-wrap: break-word;
              padding-bottom: 5px;
              padding-left: 0;
              padding-right: 0;
              padding-top: 5px;
              word-wrap: break-word;
            }
            && {
              font-weight: 400;
              margin-bottom: 0;
              margin-left: 8px;
              margin-right: 8px;
              margin-top: 0;
              padding-bottom: 0;
              padding-left: 0;
              padding-right: 0;
              padding-top: 0;
              user-select: none;
            }
      >
        Enabled
      </label>
    </div>
  </div>
  <button
    aria-describedby="ktp-layer-id ktp-0-1"
    className=
        ms-Button
        ms-Button--default
        {
          -moz-osx-font-smoothing: grayscale;
          -webkit-font-smoothing: antialiased;
          background-color: #ffffff;
          border-radius: 2px;
          border: 1px solid #8a8886;
          box-sizing: border-box;
          color: #323130;
          cursor: pointer;
          display: inline-block;
          font-family: 'Segoe UI', 'Segoe UI Web (West European)', 'Segoe UI', -apple-system, BlinkMacSystemFont, 'Roboto', 'Helvetica Neue', sans-serif;
          font-size: 14px;
          font-weight: 400;
          height: 32px;
          min-width: 80px;
          outline: transparent;
          padding-bottom: 0;
          padding-left: 16px;
          padding-right: 16px;
          padding-top: 0;
          position: relative;
          text-align: center;
          text-decoration: none;
          user-select: none;
          vertical-align: top;
        }
        &::-moz-focus-inner {
          border: 0;
        }
        .ms-Fabric--isFocusVisible &:focus:after {
          border: 1px solid transparent;
          bottom: 2px;
          content: "";
          left: 2px;
          outline: 1px solid #605e5c;
          position: absolute;
          right: 2px;
          top: 2px;
          z-index: 1;
        }
        @media screen and (-ms-high-contrast: active){.ms-Fabric--isFocusVisible &:focus:after {
          border: none;
          bottom: -2px;
          left: -2px;
          outline-color: ButtonText;
          right: -2px;
          top: -2px;
        }
        &:active > * {
          left: 0px;
          position: relative;
          top: 0px;
        }
        &:hover {
          background-color: #f3f2f1;
          color: #201f1e;
        }
        @media screen and (-ms-high-contrast: active){&:hover {
          border-color: Highlight;
          color: Highlight;
        }
        &:active {
          background-color: #edebe9;
          color: #201f1e;
        }
    data-is-focusable={true}
    data-ktp-execute-target="ktp-0-1"
    data-ktp-target="ktp-0-1"
    onClick={[Function]}
    onKeyDown={[Function]}
    onKeyPress={[Function]}
    onKeyUp={[Function]}
    onMouseDown={[Function]}
    onMouseUp={[Function]}
    type="button"
  >
    <div
      className=
          ms-Button-flexContainer
          {
            align-items: center;
            display: flex;
            flex-wrap: nowrap;
            height: 100%;
            justify-content: center;
          }
    >
      <div
        className=
            ms-Button-textContainer
            {
              flex-grow: 1;
            }
      >
        <div
          className=
              ms-Button-label
              {
                font-weight: 600;
                line-height: 100%;
                margin-bottom: 0;
                margin-left: 4px;
                margin-right: 4px;
                margin-top: 0;
              }
          id="id__22"
        >
          Enabled Button
        </div>
      </div>
    </div>
  </button>
</div>
`;<|MERGE_RESOLUTION|>--- conflicted
+++ resolved
@@ -5,203 +5,10 @@
   <p>
     When multiple Keytips start with the same character, typing that character will filter the visible keytips.
   </p>
-<<<<<<< HEAD
-  <button
-    aria-describedby="ktp-layer-id ktp-1-a"
-    className=
-        ms-Button
-        ms-Button--default
-        u-marginRight
-        {
-          -moz-osx-font-smoothing: grayscale;
-          -webkit-font-smoothing: antialiased;
-          background-color: #ffffff;
-          border-radius: 2px;
-          border: 1px solid #8a8886;
-          box-sizing: border-box;
-          color: #323130;
-          cursor: pointer;
-          display: inline-block;
-          font-family: 'Segoe UI', 'Segoe UI Web (West European)', 'Segoe UI', -apple-system, BlinkMacSystemFont, 'Roboto', 'Helvetica Neue', sans-serif;
-          font-size: 14px;
-          font-weight: 400;
-          height: 32px;
-          min-width: 80px;
-          outline: transparent;
-          padding-bottom: 0;
-          padding-left: 16px;
-          padding-right: 16px;
-          padding-top: 0;
-          position: relative;
-          text-align: center;
-          text-decoration: none;
-          user-select: none;
-          vertical-align: top;
-        }
-        &::-moz-focus-inner {
-          border: 0;
-        }
-        .ms-Fabric--isFocusVisible &:focus:after {
-          border: 1px solid transparent;
-          bottom: 2px;
-          content: "";
-          left: 2px;
-          outline: 1px solid #605e5c;
-          position: absolute;
-          right: 2px;
-          top: 2px;
-          z-index: 1;
-        }
-        @media screen and (-ms-high-contrast: active){.ms-Fabric--isFocusVisible &:focus:after {
-          border: none;
-          bottom: -2px;
-          left: -2px;
-          outline-color: ButtonText;
-          right: -2px;
-          top: -2px;
-        }
-        &:active > * {
-          left: 0px;
-          position: relative;
-          top: 0px;
-        }
-        &:hover {
-          background-color: #f3f2f1;
-          color: #201f1e;
-        }
-        @media screen and (-ms-high-contrast: active){&:hover {
-          border-color: Highlight;
-          color: Highlight;
-        }
-        &:active {
-          background-color: #edebe9;
-          color: #201f1e;
-        }
-    data-is-focusable={true}
-    data-ktp-execute-target="ktp-1-a"
-    data-ktp-target="ktp-1-a"
-    onClick={[Function]}
-    onKeyDown={[Function]}
-    onKeyPress={[Function]}
-    onKeyUp={[Function]}
-    onMouseDown={[Function]}
-    onMouseUp={[Function]}
-    type="button"
-  >
-    <div
-      className=
-          ms-Button-flexContainer
-          {
-            align-items: center;
-            display: flex;
-            flex-wrap: nowrap;
-            height: 100%;
-            justify-content: center;
-          }
-    >
-      <div
-        className=
-            ms-Button-textContainer
-            {
-              flex-grow: 1;
-            }
-      >
-        <div
-          className=
-              ms-Button-label
-              {
-                font-weight: 600;
-                line-height: 100%;
-                margin-bottom: 0;
-                margin-left: 4px;
-                margin-right: 4px;
-                margin-top: 0;
-              }
-          id="id__0"
-        >
-          Button
-        </div>
-      </div>
-    </div>
-  </button>
-  <button
-    aria-describedby="id__4  ktp-layer-id ktp-1-b"
-    aria-labelledby="id__3"
-=======
   <div
->>>>>>> ac9cc960
     className=
         ms-Stack
         {
-<<<<<<< HEAD
-          -moz-osx-font-smoothing: grayscale;
-          -webkit-font-smoothing: antialiased;
-          background-color: #ffffff;
-          border-radius: 2px;
-          border: 1px solid #8a8886;
-          box-sizing: border-box;
-          color: #323130;
-          cursor: pointer;
-          display: inline-block;
-          font-family: 'Segoe UI', 'Segoe UI Web (West European)', 'Segoe UI', -apple-system, BlinkMacSystemFont, 'Roboto', 'Helvetica Neue', sans-serif;
-          font-size: 14px;
-          font-weight: 400;
-          height: auto;
-          max-width: 280px;
-          min-height: 72px;
-          outline: transparent;
-          padding-bottom: 16px;
-          padding-left: 12px;
-          padding-right: 12px;
-          padding-top: 16px;
-          position: relative;
-          text-align: center;
-          text-decoration: none;
-          user-select: none;
-          vertical-align: top;
-        }
-        &::-moz-focus-inner {
-          border: 0;
-        }
-        .ms-Fabric--isFocusVisible &:focus:after {
-          border: 1px solid transparent;
-          bottom: 2px;
-          content: "";
-          left: 2px;
-          outline: 1px solid #605e5c;
-          position: absolute;
-          right: 2px;
-          top: 2px;
-          z-index: 1;
-        }
-        @media screen and (-ms-high-contrast: active){.ms-Fabric--isFocusVisible &:focus:after {
-          border: none;
-          bottom: -2px;
-          left: -2px;
-          outline-color: ButtonText;
-          right: -2px;
-          top: -2px;
-        }
-        &:active > * {
-          left: 0px;
-          position: relative;
-          top: 0px;
-        }
-        &:hover {
-          background-color: #f3f2f1;
-          color: #201f1e;
-        }
-        @media screen and (-ms-high-contrast: active){&:hover {
-          border-color: Highlight;
-          color: Highlight;
-        }
-        &:hover .ms-Button-description {
-          color: #201f1e;
-        }
-        &:active {
-          background-color: #edebe9;
-          color: #201f1e;
-=======
           box-sizing: border-box;
           display: flex;
           flex-direction: row;
@@ -214,7 +21,6 @@
         }
         & > *:not(:first-child) {
           margin-left: 20px;
->>>>>>> ac9cc960
         }
         & > *:not(.ms-StackItem) {
           flex-shrink: 1;
@@ -228,11 +34,11 @@
           {
             -moz-osx-font-smoothing: grayscale;
             -webkit-font-smoothing: antialiased;
-            background-color: #f4f4f4;
-            border-radius: 0px;
-            border: 1px solid transparent;
+            background-color: #ffffff;
+            border-radius: 2px;
+            border: 1px solid #8a8886;
             box-sizing: border-box;
-            color: #333333;
+            color: #323130;
             cursor: pointer;
             display: inline-block;
             font-family: 'Segoe UI', 'Segoe UI Web (West European)', 'Segoe UI', -apple-system, BlinkMacSystemFont, 'Roboto', 'Helvetica Neue', sans-serif;
@@ -255,14 +61,14 @@
             border: 0;
           }
           .ms-Fabric--isFocusVisible &:focus:after {
-            border: 1px solid #ffffff;
-            bottom: 0px;
+            border: 1px solid transparent;
+            bottom: 2px;
             content: "";
-            left: 0px;
-            outline: 1px solid #666666;
+            left: 2px;
+            outline: 1px solid #605e5c;
             position: absolute;
-            right: 0px;
-            top: 0px;
+            right: 2px;
+            top: 2px;
             z-index: 1;
           }
           @media screen and (-ms-high-contrast: active){.ms-Fabric--isFocusVisible &:focus:after {
@@ -279,16 +85,16 @@
             top: 0px;
           }
           &:hover {
-            background-color: #eaeaea;
-            color: #212121;
+            background-color: #f3f2f1;
+            color: #201f1e;
           }
           @media screen and (-ms-high-contrast: active){&:hover {
             border-color: Highlight;
             color: Highlight;
           }
           &:active {
-            background-color: #c8c8c8;
-            color: #212121;
+            background-color: #edebe9;
+            color: #201f1e;
           }
       data-is-focusable={true}
       data-ktp-execute-target="ktp-1-a"
@@ -316,17 +122,7 @@
           className=
               ms-Button-textContainer
               {
-<<<<<<< HEAD
-                -moz-osx-font-smoothing: grayscale;
-                -webkit-font-smoothing: antialiased;
-                color: #605e5c;
-                font-family: 'Segoe UI', 'Segoe UI Web (West European)', 'Segoe UI', -apple-system, BlinkMacSystemFont, 'Roboto', 'Helvetica Neue', sans-serif;
-                font-size: 12px;
-                font-weight: 400;
-                line-height: 100%;
-=======
                 flex-grow: 1;
->>>>>>> ac9cc960
               }
         >
           <div
@@ -346,112 +142,21 @@
           </div>
         </div>
       </div>
-<<<<<<< HEAD
-    </div>
-  </button>
-  <button
-    aria-describedby="ktp-layer-id ktp-2-a"
-    aria-expanded={false}
-    aria-haspopup={true}
-    aria-owns={null}
-    className=
-        ms-Button
-        ms-Button--default
-        u-marginRight
-        {
-          -moz-osx-font-smoothing: grayscale;
-          -webkit-font-smoothing: antialiased;
-          background-color: #ffffff;
-          border-radius: 2px;
-          border: 1px solid #8a8886;
-          box-sizing: border-box;
-          color: #323130;
-          cursor: pointer;
-          display: inline-block;
-          font-family: 'Segoe UI', 'Segoe UI Web (West European)', 'Segoe UI', -apple-system, BlinkMacSystemFont, 'Roboto', 'Helvetica Neue', sans-serif;
-          font-size: 14px;
-          font-weight: 400;
-          height: 32px;
-          min-width: 80px;
-          outline: transparent;
-          padding-bottom: 0;
-          padding-left: 16px;
-          padding-right: 16px;
-          padding-top: 0;
-          position: relative;
-          text-align: center;
-          text-decoration: none;
-          user-select: none;
-          vertical-align: top;
-        }
-        &::-moz-focus-inner {
-          border: 0;
-        }
-        .ms-Fabric--isFocusVisible &:focus:after {
-          border: 1px solid transparent;
-          bottom: 2px;
-          content: "";
-          left: 2px;
-          outline: 1px solid #605e5c;
-          position: absolute;
-          right: 2px;
-          top: 2px;
-          z-index: 1;
-        }
-        @media screen and (-ms-high-contrast: active){.ms-Fabric--isFocusVisible &:focus:after {
-          border: none;
-          bottom: -2px;
-          left: -2px;
-          outline-color: ButtonText;
-          right: -2px;
-          top: -2px;
-        }
-        &:active > * {
-          left: 0px;
-          position: relative;
-          top: 0px;
-        }
-        &:hover {
-          background-color: #f3f2f1;
-          color: #201f1e;
-        }
-        @media screen and (-ms-high-contrast: active){&:hover {
-          border-color: Highlight;
-          color: Highlight;
-        }
-        &:active {
-          background-color: #edebe9;
-          color: #201f1e;
-        }
-    data-is-focusable={true}
-    data-ktp-execute-target="ktp-2-a"
-    data-ktp-target="ktp-2-a"
-    onClick={[Function]}
-    onKeyDown={[Function]}
-    onKeyPress={[Function]}
-    onKeyUp={[Function]}
-    onMouseDown={[Function]}
-    onMouseUp={[Function]}
-    type="button"
-  >
-    <div
-=======
     </button>
     <button
       aria-describedby="id__4  ktp-layer-id ktp-1-b"
       aria-labelledby="id__3"
->>>>>>> ac9cc960
       className=
           ms-Button
           ms-Button--compound
           {
             -moz-osx-font-smoothing: grayscale;
             -webkit-font-smoothing: antialiased;
-            background-color: #f4f4f4;
-            border-radius: 0px;
-            border: 1px solid transparent;
+            background-color: #ffffff;
+            border-radius: 2px;
+            border: 1px solid #8a8886;
             box-sizing: border-box;
-            color: #333333;
+            color: #323130;
             cursor: pointer;
             display: inline-block;
             font-family: 'Segoe UI', 'Segoe UI Web (West European)', 'Segoe UI', -apple-system, BlinkMacSystemFont, 'Roboto', 'Helvetica Neue', sans-serif;
@@ -462,10 +167,10 @@
             max-width: 280px;
             min-height: 72px;
             outline: transparent;
-            padding-bottom: 20px;
-            padding-left: 20px;
-            padding-right: 20px;
-            padding-top: 20px;
+            padding-bottom: 16px;
+            padding-left: 12px;
+            padding-right: 12px;
+            padding-top: 16px;
             position: relative;
             text-align: center;
             text-decoration: none;
@@ -476,14 +181,14 @@
             border: 0;
           }
           .ms-Fabric--isFocusVisible &:focus:after {
-            border: 1px solid #ffffff;
-            bottom: 0px;
+            border: 1px solid transparent;
+            bottom: 2px;
             content: "";
-            left: 0px;
-            outline: 1px solid #666666;
+            left: 2px;
+            outline: 1px solid #605e5c;
             position: absolute;
-            right: 0px;
-            top: 0px;
+            right: 2px;
+            top: 2px;
             z-index: 1;
           }
           @media screen and (-ms-high-contrast: active){.ms-Fabric--isFocusVisible &:focus:after {
@@ -500,19 +205,19 @@
             top: 0px;
           }
           &:hover {
-            background-color: #eaeaea;
-            color: #212121;
+            background-color: #f3f2f1;
+            color: #201f1e;
           }
           @media screen and (-ms-high-contrast: active){&:hover {
             border-color: Highlight;
             color: Highlight;
           }
           &:hover .ms-Button-description {
-            color: #212121;
+            color: #201f1e;
           }
           &:active {
-            background-color: #c8c8c8;
-            color: #212121;
+            background-color: #edebe9;
+            color: #201f1e;
           }
           &:active .ms-Button-description {
             color: inherit;
@@ -553,176 +258,6 @@
                 text-align: left;
               }
         >
-<<<<<<< HEAD
-          Button with Menu
-        </div>
-      </div>
-      <i
-        className=
-            ms-Button-menuIcon
-            {
-              -moz-osx-font-smoothing: grayscale;
-              -webkit-font-smoothing: antialiased;
-              display: inline-block;
-              flex-shrink: 0;
-              font-family: "FabricMDL2Icons";
-              font-size: 12px;
-              font-style: normal;
-              font-weight: normal;
-              height: 16px;
-              line-height: 16px;
-              margin-bottom: 0;
-              margin-left: 4px;
-              margin-right: 4px;
-              margin-top: 0;
-              speak: none;
-              text-align: center;
-              vertical-align: middle;
-            }
-        data-icon-name="ChevronDown"
-        role="presentation"
-      >
-        
-      </i>
-    </div>
-  </button>
-  <div
-    aria-describedby="ktp-layer-id ktp-2-b"
-    aria-expanded={false}
-    aria-haspopup={true}
-    className=
-
-        {
-          display: inline-flex;
-          outline: transparent;
-          position: relative;
-        }
-        @media screen and (-ms-high-contrast: active){& {
-          border: none;
-        }
-        &::-moz-focus-inner {
-          border: 0;
-        }
-        .ms-Fabric--isFocusVisible &:focus:after {
-          border: 1px solid #ffffff;
-          bottom: 1px;
-          content: "";
-          left: 1px;
-          outline: 1px solid #605e5c;
-          position: absolute;
-          right: 1px;
-          top: 1px;
-          z-index: 1;
-        }
-        @media screen and (-ms-high-contrast: active){.ms-Fabric--isFocusVisible &:focus:after {
-          border: none;
-          bottom: -2px;
-          left: -2px;
-          right: -2px;
-          top: -2px;
-        }
-        & .ms-Button--default {
-          border-bottom-right-radius: 0;
-          border-right: none;
-          border-top-right-radius: 0;
-        }
-        & .ms-Button--primary {
-          border-bottom-right-radius: 0;
-          border-top-right-radius: 0;
-          border: none;
-        }
-        & .ms-Button--primary + .ms-Button {
-          border: none;
-        }
-        &:focus {
-          outline: none!important;
-        }
-    data-is-focusable={true}
-    data-ktp-target="ktp-2-b"
-    onClick={[Function]}
-    onFocusCapture={[Function]}
-    onKeyDown={[Function]}
-    onTouchStart={[Function]}
-    role="button"
-    tabIndex={0}
-  >
-    <span
-      style={
-        Object {
-          "display": "flex",
-        }
-      }
-    >
-      <button
-        className=
-            ms-Button
-            ms-Button--default
-            u-marginRight
-            {
-              -moz-osx-font-smoothing: grayscale;
-              -webkit-font-smoothing: antialiased;
-              background-color: #ffffff;
-              border-radius: 2px;
-              border: 1px solid #8a8886;
-              box-sizing: border-box;
-              color: #323130;
-              cursor: pointer;
-              display: inline-block;
-              font-family: 'Segoe UI', 'Segoe UI Web (West European)', 'Segoe UI', -apple-system, BlinkMacSystemFont, 'Roboto', 'Helvetica Neue', sans-serif;
-              font-size: 14px;
-              font-weight: 400;
-              height: 32px;
-              min-width: 80px;
-              outline: transparent;
-              padding-bottom: 0;
-              padding-left: 16px;
-              padding-right: 16px;
-              padding-top: 0;
-              position: relative;
-              text-align: center;
-              text-decoration: none;
-              user-select: none;
-              vertical-align: top;
-            }
-            &::-moz-focus-inner {
-              border: 0;
-            }
-            .ms-Fabric--isFocusVisible &:focus:after {
-              border: 1px solid transparent;
-              bottom: 2px;
-              content: "";
-              left: 2px;
-              outline: 1px solid #605e5c;
-              position: absolute;
-              right: 2px;
-              top: 2px;
-              z-index: 1;
-            }
-            @media screen and (-ms-high-contrast: active){.ms-Fabric--isFocusVisible &:focus:after {
-              border: none;
-              bottom: -2px;
-              left: -2px;
-              outline-color: ButtonText;
-              right: -2px;
-              top: -2px;
-            }
-            &:active > * {
-              left: 0px;
-              position: relative;
-              top: 0px;
-            }
-            &:hover {
-              background-color: #f3f2f1;
-              color: #201f1e;
-            }
-            @media screen and (-ms-high-contrast: active){&:hover {
-              border-color: Highlight;
-              color: Highlight;
-            }
-            &:active {
-              background-color: #edebe9;
-              color: #201f1e;
-=======
           <div
             className=
                 ms-Button-label
@@ -744,7 +279,7 @@
                 {
                   -moz-osx-font-smoothing: grayscale;
                   -webkit-font-smoothing: antialiased;
-                  color: #666666;
+                  color: #605e5c;
                   font-family: 'Segoe UI', 'Segoe UI Web (West European)', 'Segoe UI', -apple-system, BlinkMacSystemFont, 'Roboto', 'Helvetica Neue', sans-serif;
                   font-size: 12px;
                   font-weight: 400;
@@ -768,11 +303,11 @@
           {
             -moz-osx-font-smoothing: grayscale;
             -webkit-font-smoothing: antialiased;
-            background-color: #f4f4f4;
-            border-radius: 0px;
-            border: 1px solid transparent;
+            background-color: #ffffff;
+            border-radius: 2px;
+            border: 1px solid #8a8886;
             box-sizing: border-box;
-            color: #333333;
+            color: #323130;
             cursor: pointer;
             display: inline-block;
             font-family: 'Segoe UI', 'Segoe UI Web (West European)', 'Segoe UI', -apple-system, BlinkMacSystemFont, 'Roboto', 'Helvetica Neue', sans-serif;
@@ -795,14 +330,14 @@
             border: 0;
           }
           .ms-Fabric--isFocusVisible &:focus:after {
-            border: 1px solid #ffffff;
-            bottom: 0px;
+            border: 1px solid transparent;
+            bottom: 2px;
             content: "";
-            left: 0px;
-            outline: 1px solid #666666;
+            left: 2px;
+            outline: 1px solid #605e5c;
             position: absolute;
-            right: 0px;
-            top: 0px;
+            right: 2px;
+            top: 2px;
             z-index: 1;
           }
           @media screen and (-ms-high-contrast: active){.ms-Fabric--isFocusVisible &:focus:after {
@@ -819,16 +354,16 @@
             top: 0px;
           }
           &:hover {
-            background-color: #eaeaea;
-            color: #212121;
+            background-color: #f3f2f1;
+            color: #201f1e;
           }
           @media screen and (-ms-high-contrast: active){&:hover {
             border-color: Highlight;
             color: Highlight;
           }
           &:active {
-            background-color: #c8c8c8;
-            color: #212121;
+            background-color: #edebe9;
+            color: #201f1e;
           }
       data-is-focusable={true}
       data-ktp-execute-target="ktp-2-a"
@@ -850,7 +385,6 @@
               flex-wrap: nowrap;
               height: 100%;
               justify-content: center;
->>>>>>> ac9cc960
             }
       >
         <div
@@ -928,7 +462,7 @@
             bottom: 1px;
             content: "";
             left: 1px;
-            outline: 1px solid #666666;
+            outline: 1px solid #605e5c;
             position: absolute;
             right: 1px;
             top: 1px;
@@ -940,6 +474,19 @@
             left: -2px;
             right: -2px;
             top: -2px;
+          }
+          & .ms-Button--default {
+            border-bottom-right-radius: 0;
+            border-right: none;
+            border-top-right-radius: 0;
+          }
+          & .ms-Button--primary {
+            border-bottom-right-radius: 0;
+            border-top-right-radius: 0;
+            border: none;
+          }
+          & .ms-Button--primary + .ms-Button {
+            border: none;
           }
           &:focus {
             outline: none!important;
@@ -967,11 +514,11 @@
               {
                 -moz-osx-font-smoothing: grayscale;
                 -webkit-font-smoothing: antialiased;
-                background-color: #f4f4f4;
-                border-radius: 0px;
-                border: 1px solid transparent;
+                background-color: #ffffff;
+                border-radius: 2px;
+                border: 1px solid #8a8886;
                 box-sizing: border-box;
-                color: #333333;
+                color: #323130;
                 cursor: pointer;
                 display: inline-block;
                 font-family: 'Segoe UI', 'Segoe UI Web (West European)', 'Segoe UI', -apple-system, BlinkMacSystemFont, 'Roboto', 'Helvetica Neue', sans-serif;
@@ -994,14 +541,14 @@
                 border: 0;
               }
               .ms-Fabric--isFocusVisible &:focus:after {
-                border: 1px solid #ffffff;
-                bottom: 0px;
+                border: 1px solid transparent;
+                bottom: 2px;
                 content: "";
-                left: 0px;
-                outline: 1px solid #666666;
+                left: 2px;
+                outline: 1px solid #605e5c;
                 position: absolute;
-                right: 0px;
-                top: 0px;
+                right: 2px;
+                top: 2px;
                 z-index: 1;
               }
               @media screen and (-ms-high-contrast: active){.ms-Fabric--isFocusVisible &:focus:after {
@@ -1018,16 +565,16 @@
                 top: 0px;
               }
               &:hover {
-                background-color: #eaeaea;
-                color: #212121;
+                background-color: #f3f2f1;
+                color: #201f1e;
               }
               @media screen and (-ms-high-contrast: active){&:hover {
                 border-color: Highlight;
                 color: Highlight;
               }
               &:active {
-                background-color: #c8c8c8;
-                color: #212121;
+                background-color: #edebe9;
+                color: #201f1e;
               }
           data-is-focusable={false}
           onKeyDown={[Function]}
@@ -1073,68 +620,19 @@
               </div>
             </div>
           </div>
-<<<<<<< HEAD
-        </div>
-      </button>
-      <button
-        aria-expanded={false}
-        aria-haspopup={true}
-        className=
-            ms-Button
-            {
-              background-color: transparent;
-              border-bottom-right-radius: 2px;
-              border-left: none;
-              border-radius: 0px;
-              border-top-right-radius: 2px;
-              border: 1px solid #8a8886;
-              box-sizing: border-box;
-              color: #ffffff;
-              cursor: pointer;
-              display: inline-block;
-              height: auto;
-              margin-left: -1px;
-              outline: transparent;
-              padding-bottom: 6px;
-              padding-left: 6px;
-              padding-right: 6px;
-              padding-top: 6px;
-              text-align: center;
-              text-decoration: none;
-              user-select: none;
-              vertical-align: top;
-              width: 32px;
-            }
-            &:hover {
-              background-color: #edebe9;
-            }
-            @media screen and (-ms-high-contrast: active){&:hover {
-              color: Highlight;
-            }
-        data-is-focusable={false}
-        data-ktp-execute-target="ktp-2-b"
-        onClick={[Function]}
-        onKeyDown={[Function]}
-        onKeyPress={[Function]}
-        onKeyUp={[Function]}
-        onMouseDown={[Function]}
-        onMouseUp={[Function]}
-        tabIndex={-1}
-        type="button"
-      >
-        <div
-=======
         </button>
         <button
           aria-expanded={false}
           aria-haspopup={true}
->>>>>>> ac9cc960
           className=
               ms-Button
               {
-                background-color: #f4f4f4;
+                background-color: transparent;
+                border-bottom-right-radius: 2px;
+                border-left: none;
                 border-radius: 0px;
-                border: 0px;
+                border-top-right-radius: 2px;
+                border: 1px solid #8a8886;
                 box-sizing: border-box;
                 color: #ffffff;
                 cursor: pointer;
@@ -1153,7 +651,7 @@
                 width: 32px;
               }
               &:hover {
-                background-color: #eaeaea;
+                background-color: #edebe9;
               }
               @media screen and (-ms-high-contrast: active){&:hover {
                 color: Highlight;
@@ -1173,32 +671,11 @@
             className=
                 ms-Button-flexContainer
                 {
-<<<<<<< HEAD
-                  -moz-osx-font-smoothing: grayscale;
-                  -webkit-font-smoothing: antialiased;
-                  color: #323130;
-                  display: inline-block;
-                  flex-shrink: 0;
-                  font-family: "FabricMDL2Icons";
-                  font-size: 12px;
-                  font-style: normal;
-                  font-weight: normal;
-                  height: 16px;
-                  line-height: 16px;
-                  margin-bottom: 0;
-                  margin-left: 4px;
-                  margin-right: 4px;
-                  margin-top: 0;
-                  speak: none;
-                  text-align: center;
-                  vertical-align: middle;
-=======
                   align-items: center;
                   display: flex;
                   flex-wrap: nowrap;
                   height: 100%;
                   justify-content: center;
->>>>>>> ac9cc960
                 }
           >
             <i
@@ -1208,7 +685,7 @@
                   {
                     -moz-osx-font-smoothing: grayscale;
                     -webkit-font-smoothing: antialiased;
-                    color: #333333;
+                    color: #323130;
                     display: inline-block;
                     flex-shrink: 0;
                     font-family: "FabricMDL2Icons";
@@ -1235,100 +712,8 @@
         <span
           className=
 
-<<<<<<< HEAD
-            {
-              background-color: #c8c6c4;
-              bottom: 8px;
-              position: absolute;
-              right: 31px;
-              top: 8px;
-              width: 1px;
-            }
-      />
-    </span>
-  </div>
-  <button
-    className=
-        ms-Button
-        ms-Button--default
-        {
-          -moz-osx-font-smoothing: grayscale;
-          -webkit-font-smoothing: antialiased;
-          background-color: #ffffff;
-          border-radius: 2px;
-          border: 1px solid #8a8886;
-          box-sizing: border-box;
-          color: #323130;
-          cursor: pointer;
-          display: inline-block;
-          font-family: 'Segoe UI', 'Segoe UI Web (West European)', 'Segoe UI', -apple-system, BlinkMacSystemFont, 'Roboto', 'Helvetica Neue', sans-serif;
-          font-size: 14px;
-          font-weight: 400;
-          height: 32px;
-          min-width: 80px;
-          outline: transparent;
-          padding-bottom: 0;
-          padding-left: 16px;
-          padding-right: 16px;
-          padding-top: 0;
-          position: relative;
-          text-align: center;
-          text-decoration: none;
-          user-select: none;
-          vertical-align: top;
-        }
-        &::-moz-focus-inner {
-          border: 0;
-        }
-        .ms-Fabric--isFocusVisible &:focus:after {
-          border: 1px solid transparent;
-          bottom: 2px;
-          content: "";
-          left: 2px;
-          outline: 1px solid #605e5c;
-          position: absolute;
-          right: 2px;
-          top: 2px;
-          z-index: 1;
-        }
-        @media screen and (-ms-high-contrast: active){.ms-Fabric--isFocusVisible &:focus:after {
-          border: none;
-          bottom: -2px;
-          left: -2px;
-          outline-color: ButtonText;
-          right: -2px;
-          top: -2px;
-        }
-        &:active > * {
-          left: 0px;
-          position: relative;
-          top: 0px;
-        }
-        &:hover {
-          background-color: #f3f2f1;
-          color: #201f1e;
-        }
-        @media screen and (-ms-high-contrast: active){&:hover {
-          border-color: Highlight;
-          color: Highlight;
-        }
-        &:active {
-          background-color: #edebe9;
-          color: #201f1e;
-        }
-    data-is-focusable={true}
-    onClick={[Function]}
-    onKeyDown={[Function]}
-    onKeyPress={[Function]}
-    onKeyUp={[Function]}
-    onMouseDown={[Function]}
-    onMouseUp={[Function]}
-    type="button"
-  >
-    <div
-=======
               {
-                background-color: #c8c8c8;
+                background-color: #c8c6c4;
                 bottom: 8px;
                 position: absolute;
                 right: 31px;
@@ -1339,18 +724,17 @@
       </span>
     </div>
     <button
->>>>>>> ac9cc960
       className=
           ms-Button
           ms-Button--default
           {
             -moz-osx-font-smoothing: grayscale;
             -webkit-font-smoothing: antialiased;
-            background-color: #f4f4f4;
-            border-radius: 0px;
-            border: 1px solid transparent;
+            background-color: #ffffff;
+            border-radius: 2px;
+            border: 1px solid #8a8886;
             box-sizing: border-box;
-            color: #333333;
+            color: #323130;
             cursor: pointer;
             display: inline-block;
             font-family: 'Segoe UI', 'Segoe UI Web (West European)', 'Segoe UI', -apple-system, BlinkMacSystemFont, 'Roboto', 'Helvetica Neue', sans-serif;
@@ -1373,14 +757,14 @@
             border: 0;
           }
           .ms-Fabric--isFocusVisible &:focus:after {
-            border: 1px solid #ffffff;
-            bottom: 0px;
+            border: 1px solid transparent;
+            bottom: 2px;
             content: "";
-            left: 0px;
-            outline: 1px solid #666666;
+            left: 2px;
+            outline: 1px solid #605e5c;
             position: absolute;
-            right: 0px;
-            top: 0px;
+            right: 2px;
+            top: 2px;
             z-index: 1;
           }
           @media screen and (-ms-high-contrast: active){.ms-Fabric--isFocusVisible &:focus:after {
@@ -1397,16 +781,16 @@
             top: 0px;
           }
           &:hover {
-            background-color: #eaeaea;
-            color: #212121;
+            background-color: #f3f2f1;
+            color: #201f1e;
           }
           @media screen and (-ms-high-contrast: active){&:hover {
             border-color: Highlight;
             color: Highlight;
           }
           &:active {
-            background-color: #c8c8c8;
-            color: #212121;
+            background-color: #edebe9;
+            color: #201f1e;
           }
       data-is-focusable={true}
       onClick={[Function]}
