--- conflicted
+++ resolved
@@ -124,7 +124,7 @@
   }
 
   public shouldComponentUpdate(nextProps: IStickyProps, nextState: IStickyState): boolean {
-    if (!this._getContext().scrollablePane) {
+    if (!this.context.scrollablePane) {
       return true;
     }
 
@@ -144,7 +144,7 @@
     const { isStickyTop, isStickyBottom } = this.state;
     const { stickyClassName, children } = this.props;
 
-    if (!this._getContext().scrollablePane) {
+    if (!this.context.scrollablePane) {
       return <div>{this.props.children}</div>;
     }
 
@@ -186,24 +186,11 @@
   }
 
   public setDistanceFromTop(container: HTMLDivElement): void {
-<<<<<<< HEAD
-    this._setDistanceFromTop(this._getNonStickyDistanceFromTop(container));
-  }
-
-  private _setDistanceFromTop(distance: number): void {
-    const { scrollablePane } = this._getContext();
-
-    if (this.distanceFromTop !== distance && scrollablePane) {
-      this.distanceFromTop = distance;
-      scrollablePane.sortSticky(this, true);
-      this.forceUpdate();
-      scrollablePane.syncScrollSticky(this);
-    }
-=======
     const distanceFromTop = this._getNonStickyDistanceFromTop(container);
     this.setState({ distanceFromTop: distanceFromTop });
->>>>>>> 5c78f7e4
-  }
+  }
+
+  private _getContext = (): IScrollablePaneContext => this.context;
 
   private _getContentStyles(isSticky: boolean): React.CSSProperties {
     return {
@@ -219,8 +206,6 @@
       height: isSticky ? 0 : height
     };
   }
-
-  private _getContext = (): IScrollablePaneContext => this.context;
 
   private _getNonStickyPlaceholderHeightAndWidth(): React.CSSProperties {
     const { isStickyTop, isStickyBottom } = this.state;
