Reference these step-by-step processes for contributing to Fluent UI.

### Fluent UI Web

<ul class="md-list--flex">
  <li class="mdut--full">[Implement a Fluent UI React control](https://github.com/microsoft/fluentui/wiki/New-Components)</li>
  <li class="mdut--full">[Give feedback on a control by filing an issue on GitHub](https://github.com/microsoft/fluentui/wiki/Reporting-Issues)</li>
  <li class="mdut--full">[View current GitHub issues for all Fluent UI React controls](https://github.com/microsoft/fluentui/issues)</li>
</ul>

### Fluent UI Cross-platform

[Give feedback on a control by filing an issue on GitHub](https://github.com/microsoft/fluentui-react-native)

### Fluent UI iOS

[Give feedback on a control by filing an issue on GitHub](https://github.com/microsoft/fluentui-apple/issues)

### Fluent UI Android

[Give feedback on a control by filing an issue on GitHub](https://github.com/OfficeDev/ui-fabric-android/issues)

<<<<<<< HEAD
### Fluent UI for macOS

[Give feedback on a control by filing an issue on GitHub](https://github.com/microsoft/fluentui-apple)
=======
### Fluent UI macOS

[Give feedback on a control by filing an issue on GitHub](https://github.com/microsoft/fluentui-apple/issues)
>>>>>>> 06c21b05
<|MERGE_RESOLUTION|>--- conflicted
+++ resolved
@@ -20,12 +20,6 @@
 
 [Give feedback on a control by filing an issue on GitHub](https://github.com/OfficeDev/ui-fabric-android/issues)
 
-<<<<<<< HEAD
-### Fluent UI for macOS
-
-[Give feedback on a control by filing an issue on GitHub](https://github.com/microsoft/fluentui-apple)
-=======
 ### Fluent UI macOS
 
-[Give feedback on a control by filing an issue on GitHub](https://github.com/microsoft/fluentui-apple/issues)
->>>>>>> 06c21b05
+[Give feedback on a control by filing an issue on GitHub](https://github.com/microsoft/fluentui-apple/issues)