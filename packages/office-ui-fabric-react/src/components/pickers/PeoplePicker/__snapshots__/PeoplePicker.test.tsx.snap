--- conflicted
+++ resolved
@@ -239,12 +239,9 @@
                     & .contextualHost {
                       display: none;
                     }
-<<<<<<< HEAD
                     & .ms-Persona-primaryText {
                       color: #201f1e;
                     }
-=======
->>>>>>> bcff13c6
               >
                 <div
                   className=
