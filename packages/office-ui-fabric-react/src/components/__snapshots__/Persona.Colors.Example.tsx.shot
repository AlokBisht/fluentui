--- conflicted
+++ resolved
@@ -72,12 +72,9 @@
           & .contextualHost {
             display: none;
           }
-<<<<<<< HEAD
           & .ms-Persona-primaryText {
             color: #201f1e;
           }
-=======
->>>>>>> bcff13c6
     >
       <div
         className=
@@ -253,12 +250,9 @@
           & .contextualHost {
             display: none;
           }
-<<<<<<< HEAD
           & .ms-Persona-primaryText {
             color: #201f1e;
           }
-=======
->>>>>>> bcff13c6
     >
       <div
         className=
@@ -434,12 +428,9 @@
           & .contextualHost {
             display: none;
           }
-<<<<<<< HEAD
           & .ms-Persona-primaryText {
             color: #201f1e;
           }
-=======
->>>>>>> bcff13c6
     >
       <div
         className=
@@ -615,12 +606,9 @@
           & .contextualHost {
             display: none;
           }
-<<<<<<< HEAD
           & .ms-Persona-primaryText {
             color: #201f1e;
           }
-=======
->>>>>>> bcff13c6
     >
       <div
         className=
@@ -796,12 +784,9 @@
           & .contextualHost {
             display: none;
           }
-<<<<<<< HEAD
           & .ms-Persona-primaryText {
             color: #201f1e;
           }
-=======
->>>>>>> bcff13c6
     >
       <div
         className=
@@ -977,12 +962,9 @@
           & .contextualHost {
             display: none;
           }
-<<<<<<< HEAD
           & .ms-Persona-primaryText {
             color: #201f1e;
           }
-=======
->>>>>>> bcff13c6
     >
       <div
         className=
@@ -1158,12 +1140,9 @@
           & .contextualHost {
             display: none;
           }
-<<<<<<< HEAD
           & .ms-Persona-primaryText {
             color: #201f1e;
           }
-=======
->>>>>>> bcff13c6
     >
       <div
         className=
@@ -1339,12 +1318,9 @@
           & .contextualHost {
             display: none;
           }
-<<<<<<< HEAD
           & .ms-Persona-primaryText {
             color: #201f1e;
           }
-=======
->>>>>>> bcff13c6
     >
       <div
         className=
@@ -1520,12 +1496,9 @@
           & .contextualHost {
             display: none;
           }
-<<<<<<< HEAD
           & .ms-Persona-primaryText {
             color: #201f1e;
           }
-=======
->>>>>>> bcff13c6
     >
       <div
         className=
@@ -1701,12 +1674,9 @@
           & .contextualHost {
             display: none;
           }
-<<<<<<< HEAD
           & .ms-Persona-primaryText {
             color: #201f1e;
           }
-=======
->>>>>>> bcff13c6
     >
       <div
         className=
@@ -1882,12 +1852,9 @@
           & .contextualHost {
             display: none;
           }
-<<<<<<< HEAD
           & .ms-Persona-primaryText {
             color: #201f1e;
           }
-=======
->>>>>>> bcff13c6
     >
       <div
         className=
@@ -2063,12 +2030,9 @@
           & .contextualHost {
             display: none;
           }
-<<<<<<< HEAD
           & .ms-Persona-primaryText {
             color: #201f1e;
           }
-=======
->>>>>>> bcff13c6
     >
       <div
         className=
@@ -2244,12 +2208,9 @@
           & .contextualHost {
             display: none;
           }
-<<<<<<< HEAD
           & .ms-Persona-primaryText {
             color: #201f1e;
           }
-=======
->>>>>>> bcff13c6
     >
       <div
         className=
@@ -2425,12 +2386,9 @@
           & .contextualHost {
             display: none;
           }
-<<<<<<< HEAD
           & .ms-Persona-primaryText {
             color: #201f1e;
           }
-=======
->>>>>>> bcff13c6
     >
       <div
         className=
@@ -2606,12 +2564,9 @@
           & .contextualHost {
             display: none;
           }
-<<<<<<< HEAD
           & .ms-Persona-primaryText {
             color: #201f1e;
           }
-=======
->>>>>>> bcff13c6
     >
       <div
         className=
@@ -2787,12 +2742,9 @@
           & .contextualHost {
             display: none;
           }
-<<<<<<< HEAD
           & .ms-Persona-primaryText {
             color: #201f1e;
           }
-=======
->>>>>>> bcff13c6
     >
       <div
         className=
@@ -2968,12 +2920,9 @@
           & .contextualHost {
             display: none;
           }
-<<<<<<< HEAD
           & .ms-Persona-primaryText {
             color: #201f1e;
           }
-=======
->>>>>>> bcff13c6
     >
       <div
         className=
@@ -3149,12 +3098,9 @@
           & .contextualHost {
             display: none;
           }
-<<<<<<< HEAD
           & .ms-Persona-primaryText {
             color: #201f1e;
           }
-=======
->>>>>>> bcff13c6
     >
       <div
         className=
@@ -3330,12 +3276,9 @@
           & .contextualHost {
             display: none;
           }
-<<<<<<< HEAD
           & .ms-Persona-primaryText {
             color: #201f1e;
           }
-=======
->>>>>>> bcff13c6
     >
       <div
         className=
@@ -3511,12 +3454,9 @@
           & .contextualHost {
             display: none;
           }
-<<<<<<< HEAD
           & .ms-Persona-primaryText {
             color: #201f1e;
           }
-=======
->>>>>>> bcff13c6
     >
       <div
         className=
