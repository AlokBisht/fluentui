--- conflicted
+++ resolved
@@ -9,11 +9,7 @@
 
 .platformPickerList {
   padding: 0;
-<<<<<<< HEAD
-  grid-gap: 4px 8px;
-=======
   grid-gap: 12px 12px;
->>>>>>> 06c21b05
   display: grid;
   grid-template-columns: repeat(auto-fill, minmax(80px, 1fr));
   -ms-grid-template-columns: repeat(auto-fill, minmax(80px, 1fr));
