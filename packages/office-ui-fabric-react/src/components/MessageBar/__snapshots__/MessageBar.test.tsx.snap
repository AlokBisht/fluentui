--- conflicted
+++ resolved
@@ -2,44 +2,11 @@
 
 exports[`MessageBar renders MessageBar correctly 1`] = `
 <div
-<<<<<<< HEAD
-  className=
-      ms-MessageBar
-      ms-MessageBar-multiline
-      {
-        -moz-osx-font-smoothing: grayscale;
-        -webkit-font-smoothing: antialiased;
-        background: #f3f2f1;
-        box-sizing: border-box;
-        color: #323130;
-        display: flex;
-        flex-direction: column;
-        font-family: 'Segoe UI', 'Segoe UI Web (West European)', 'Segoe UI', -apple-system, BlinkMacSystemFont, 'Roboto', 'Helvetica Neue', sans-serif;
-        font-size: 14px;
-        font-weight: 400;
-        min-height: 32px;
-        position: relative;
-        width: 100%;
-        word-break: break-word;
-      }
-      & .ms-Link {
-        -moz-osx-font-smoothing: grayscale;
-        -webkit-font-smoothing: antialiased;
-        color: #005a9e;
-        font-family: 'Segoe UI', 'Segoe UI Web (West European)', 'Segoe UI', -apple-system, BlinkMacSystemFont, 'Roboto', 'Helvetica Neue', sans-serif;
-        font-size: 12px;
-        font-weight: 400;
-      }
-      @media screen and (-ms-high-contrast: active){& {
-        background: windowText;
-      }
-=======
   style={
     Object {
       "background": "#ffffff",
     }
   }
->>>>>>> 48ef2097
 >
   <div
     className=
@@ -48,9 +15,9 @@
         {
           -moz-osx-font-smoothing: grayscale;
           -webkit-font-smoothing: antialiased;
-          background: #f4f4f4;
+          background: #f3f2f1;
           box-sizing: border-box;
-          color: #333333;
+          color: #323130;
           display: flex;
           flex-direction: column;
           font-family: 'Segoe UI', 'Segoe UI Web (West European)', 'Segoe UI', -apple-system, BlinkMacSystemFont, 'Roboto', 'Helvetica Neue', sans-serif;
@@ -77,11 +44,7 @@
       className=
           ms-MessageBar-content
           {
-<<<<<<< HEAD
-            color: #605e5c;
-=======
             box-sizing: border-box;
->>>>>>> 48ef2097
             display: flex;
             flex-direction: row;
             line-height: normal;
@@ -92,7 +55,7 @@
         className=
             ms-MessageBar-icon
             {
-              color: #666666;
+              color: #605e5c;
               display: flex;
               flex-shrink: 0;
               font-size: 16px;
@@ -116,7 +79,7 @@
               {
                 -moz-osx-font-smoothing: grayscale;
                 -webkit-font-smoothing: antialiased;
-                color: #666666;
+                color: #605e5c;
                 display: inline-block;
                 font-family: "FabricMDL2Icons";
                 font-style: normal;
@@ -139,14 +102,6 @@
             {
               -moz-osx-font-smoothing: grayscale;
               -webkit-font-smoothing: antialiased;
-<<<<<<< HEAD
-              color: #605e5c;
-              display: inline-block;
-              font-family: "FabricMDL2Icons";
-              font-style: normal;
-              font-weight: normal;
-              speak: none;
-=======
               display: flex;
               flex-grow: 1;
               font-family: 'Segoe UI', 'Segoe UI Web (West European)', 'Segoe UI', -apple-system, BlinkMacSystemFont, 'Roboto', 'Helvetica Neue', sans-serif;
@@ -163,7 +118,6 @@
               margin-left: 8px;
               margin-right: 8px;
               margin-top: 8px;
->>>>>>> 48ef2097
             }
             @media screen and (-ms-high-contrast: active){& {
               -ms-high-contrast-adjust: none;
